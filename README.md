--- conflicted
+++ resolved
@@ -53,14 +53,9 @@
 	Placeholder for the next version (at the beginning of the line):
 	### **WORK IN PROGRESS**
 -->
-<<<<<<< HEAD
 ### **WORK IN PROGRESS**
-* (bluefox) Implemented onFile and offFile functions
-=======
-
-### __WORK IN PROGRESS__
+* (bluefox) Implemented onFile and offFile functions (available with js-controller 4.1+)
 * (Apollon77) Add sendToAsync und sendToHostAsync methods
->>>>>>> 0e866091
 
 ### 5.7.0 (2022-05-08)
 * (Apollon77) Allow sending of messages to the scripts also from adapters and CLI by sending "toScript" message (see [onMessage Documentation](https://github.com/ioBroker/ioBroker.javascript/blob/master/docs/en/javascript.md#onmessage))
