/*
 * Javascript adapter
 *
 * The MIT License (MIT)
 *
 * Copyright (c) 2014-2022 bluefox <dogafox@gmail.com>,
 *
 * Copyright (c) 2014      hobbyquaker
*/

/* jshint -W097 */
/* jshint -W083 */
/* jshint strict: false */
/* jslint node: true */
/* jshint shadow: true */
'use strict';

const vm             = require('vm');
const nodeFS         = require('fs');
const nodePath       = require('path');
const CoffeeScript   = require('coffeescript');
const tsc            = require('virtual-tsc');
const Mirror         = require('./lib/mirror');
const fork           = require('child_process').fork;

const mods = {
    fs:               {},
    dgram:            require('dgram'),
    crypto:           require('crypto'),
    dns:              require('dns'),
    events:           require('events'),
    http:             require('http'),
    https:            require('https'),
    http2:            require('http2'),
    net:              require('net'),
    os:               require('os'),
    path:             require('path'),
    util:             require('util'),
    child_process:    require('child_process'),
    stream:           require('stream'),
    url:              require('url'),
    zlib:             require('zlib'),
    suncalc:          require('suncalc2'),
    request:          require('./lib/request'),
    wake_on_lan:      require('wake_on_lan'),
    nodeSchedule:     require('node-schedule')
};

/**
 * List of forbidden Locations for a mirror directory
 * relative to the default data directory
 * ATTENTION: Same list is also located in index_m.html!!
 * @type {*[]}
 */
const forbiddenMirrorLocations = [
    'backup-objects',
    'files',
    'backitup',
    '../backups',
    '../node_modules',
    '../log'
];

const utils     = require('@iobroker/adapter-core'); // Get common adapter utils
const words     = require('./lib/words');
const sandBox   = require('./lib/sandbox');
const eventObj  = require('./lib/eventObj');
const Scheduler = require('./lib/scheduler');
const {
    resolveTypescriptLibs,
    resolveTypings,
    scriptIdToTSFilename,
    transformScriptBeforeCompilation,
    transformGlobalDeclarations
} = require('./lib/typescriptTools');
const { targetTsLib, tsCompilerOptions, jsDeclarationCompilerOptions } = require('./lib/typescriptSettings');
const { hashSource, isObject } = require('./lib/tools');

const packageJson = require('./package.json');
const { EXIT_CODES } = require('@iobroker/adapter-core');
const { isDeepStrictEqual } = require('util');
const adapterName = packageJson.name.split('.').pop();
const scriptCodeMarker = 'script.js.';
const stopCounters =  {};
let setStateCountCheckInterval = null;

let webstormDebug;
let debugMode;
if (process.argv) {
    for (let a = 1; a < process.argv.length; a++) {
        if (process.argv[a].startsWith('--webstorm')) {
            webstormDebug = process.argv[a].replace(/^(.*?=\s*)/, '');
        }
        if (process.argv[a] === '--debugScript') {
            if (!process.argv[a + 1]) {
                console.log('No script name provided');
                process.exit(300);
            } else {
                debugMode = process.argv[a + 1];
            }
        }
    }
}

const isCI = !!process.env.CI;

// ambient declarations for typescript
/** @type {Record<string, string>} */
let tsAmbient;

// TypeScript's scripts are only recompiled if their source hash changes. If an adapter update fixes compilation bugs,
// a user won't notice until he changes and re-saves the script. In order to avoid that, we also include the
// adapter version and TypeScript version in the hash
const tsSourceHashBase = `versions:adapter=${packageJson.version},typescript=${packageJson.dependencies.typescript}`;

let mirror;

/** @type {boolean} if logs are subscribed or not */
let logSubscribed;

/**
 * @param {string} scriptID - The current script the declarations were generated from
 * @param {string} declarations
 */
function provideDeclarationsForGlobalScript(scriptID, declarations) {
    // Remember which declarations this global script had access to
    // we need this so the editor doesn't show a duplicate identifier error
    if (globalDeclarations != null && globalDeclarations !== '') {
        knownGlobalDeclarationsByScript[scriptID] = globalDeclarations;
    }
    // and concatenate the global declarations for the next scripts
    globalDeclarations += declarations + '\n';
    // remember all previously generated global declarations,
    // so global scripts can reference each other
    const globalDeclarationPath = 'global.d.ts';
    tsAmbient[globalDeclarationPath] = globalDeclarations;
    // make sure the next script compilation has access to the updated declarations
    tsServer.provideAmbientDeclarations({
        [globalDeclarationPath]: globalDeclarations
    });
    jsDeclarationServer.provideAmbientDeclarations({
        [globalDeclarationPath]: globalDeclarations
    });
}

function loadTypeScriptDeclarations() {
    // try to load the typings on disk for all 3rd party modules
    const packages = [
        'node', // this provides auto completion for most builtins
        'request', // preloaded by the adapter
    ];
    // Also include user-selected libraries (but only those that are also installed)
    if (
        adapter.config
        && typeof adapter.config.libraries === 'string'
        && typeof adapter.config.libraryTypings === 'string'
    ) {
        const installedLibs = adapter.config.libraries
            .split(/[,;\s]+/)
            .map((s) => s.trim().split('@')[0])
            .filter((s) => !!s);

        const wantsTypings = adapter.config.libraryTypings.split(/[,;\s]+/).map(s => s.trim()).filter(s => !!s);
        // Add all installed libraries the user has requested typings for to the list of packages
        for (const lib of installedLibs) {
            if (wantsTypings.includes(lib) && !packages.includes(lib)) {
                packages.push(lib);
            }
        }
        // Some packages have sub-modules (e.g. rxjs/operators) that are not exposed through the main entry point
        // If typings are requested for them, also add them if the base module is installed
        for (const lib of wantsTypings) {
            // Extract the package name and check if we need to add it
            if (!lib.includes('/')) {
                continue;
            }
            const pkgName = lib.substr(0, lib.indexOf('/'));

            if (installedLibs.includes(pkgName) && !packages.includes(lib)) {
                packages.push(lib);
            }
        }
    }
    for (const pkg of packages) {
        let pkgTypings = resolveTypings(
            pkg,
            // node needs ambient typings, so we don't wrap it in declare module
            pkg !== 'node'
        );
        if (!pkgTypings) {
            // Create empty dummy declarations so users don't get the "not found" error
            // for installed packages
            pkgTypings = {
                [`node_modules/@types/${pkg}/index.d.ts`]: `declare module "${pkg}";`,
            };
        }
        adapter.log.debug(`Loaded TypeScript definitions for ${pkg}: ${JSON.stringify(Object.keys(pkgTypings))}`);
        // remember the declarations for the editor
        Object.assign(tsAmbient, pkgTypings);
        // and give the language servers access to them
        tsServer.provideAmbientDeclarations(pkgTypings);
        jsDeclarationServer.provideAmbientDeclarations(pkgTypings);
    }
}

const context = {
    mods,
    objects:             {},
    states:              {},
    interimStateValues:  {},
    stateIds:            [],
    errorLogFunction:    null,
    subscriptions:       [],
    subscriptionsFile:   [],
    subscriptionsObject: [],
    subscribedPatterns:  {},
    subscribedPatternsFile:  {},
    adapterSubs:         {},
    cacheObjectEnums:    {},
    isEnums:             false, // If some subscription wants enum
    channels:            null,
    devices:             null,
    logWithLineInfo:     null,
    scheduler:           null,
    timers:              {},
    enums:               [],
    timerId:             0,
    names:               {},
    scripts:             {},
    messageBusHandlers:  {},
    logSubscriptions:    {},
    folderCreationVerifiedObjects: {},
    updateLogSubscriptions,
    convertBackStringifiedValues,
    updateObjectContext,
    prepareStateObject,
    debugMode,
    timeSettings:        {
        format12:        false,
        leadingZeros:    true
    },
    rulesOpened:         null, //opened rules
};

const regExGlobalOld = /_global$/;
const regExGlobalNew = /script\.js\.global\./;

function checkIsGlobal(obj) {
    return obj && obj.common && (regExGlobalOld.test(obj.common.name) || regExGlobalNew.test(obj._id));
}

function convertBackStringifiedValues(id, state) {
    if (state && typeof state.val === 'string' &&
        context.objects[id] && context.objects[id].common &&
        (context.objects[id].common.type === 'array' || context.objects[id].common.type === 'object')) {
        try {
            state.val = JSON.parse(state.val);
        } catch (err) {
            if (id.startsWith('javascript.') || id.startsWith('0_userdata.0')) {
                adapter.log.info(`Could not parse value for id ${id} into ${context.objects[id].common.type}: ${err.message}`);
            } else {
                adapter.log.debug(`Could not parse value for id ${id} into ${context.objects[id].common.type}: ${err.message}`);
            }
        }
    }
    return state;
}

function prepareStateObject(id, state, isAck) {
    if (state === null) {
        state = {val: null};
    }

    if (isAck === true || isAck === false || isAck === 'true' || isAck === 'false') {
        if (isObject(state) && state.val !== undefined) {
            // we assume that we were given a state object if
            // state is an object that contains a `val` property
            state.ack = isAck;
        } else {
            // otherwise assume that the given state is the value to be set
            state = {val: state, ack: isAck};
        }
    }

    if (adapter.config.subscribe) {
        return state;
    }
    // set other values to have a full state object
    // mirrors logic from statesInRedis
    if (state.ts === undefined) {
        state.ts = Date.now();
    }

    if (state.q === undefined) {
        state.q = 0;
    }

    state.from =
        typeof state.from === 'string' && state.from !== '' ? state.from : `system.adapter.${adapter.namespace}`;

    if (state.lc === undefined) {
        const formerStateValue = context.interimStateValues[id] || context.states[id];
        if (!formerStateValue) {
            state.lc = state.ts;
        } else {
            // isDeepStrictEqual works on objects and primitive values
            const hasChanged = !isDeepStrictEqual(formerStateValue.val, state.val);
            if (!formerStateValue.lc || hasChanged) {
                state.lc = state.ts;
            } else {
                state.lc = formerStateValue.lc;
            }
        }
    }

    return state;
}


function fileMatching(sub, id, fileName) {
    if (sub.idRegEx) {
        if (!sub.idRegEx.test(id)) {
            return false;
        }
    } else {
        if (sub.id !== id) {
            return false;
        }
    }
    if (sub.fileRegEx) {
        if (!sub.fileRegEx.test(fileName)) {
            return false;
        }
    } else {
        if (sub.fileNamePattern !== fileName) {
            return false;
        }
    }

    return true;
}
/**
 * @type {Set<string>}
 * Stores the IDs of script objects whose change should be ignored because
 * the compiled source was just updated
 */
const ignoreObjectChange = new Set();

let objectsInitDone = false;
let statesInitDone = false;

/** @type {ioBroker.Adapter} */
let adapter;

function startAdapter(options) {
    options = options || {};
    Object.assign(options, {

        name: adapterName,

        useFormatDate: true, // load float formatting

        /**
         * @param id { string }
         * @param obj { ioBroker.Object }
         */
        objectChange: (id, obj) => {
            // Check if we should ignore this change (once!) because we just updated the compiled sources
            if (ignoreObjectChange.has(id)) {
                // Update the cached script object and do nothing more
                context.objects[id] = obj;
                ignoreObjectChange.delete(id);
                return;
            }

            // When still in initializing: already remember current values,
            // but data structures are initialized elsewhere
            if (!objectsInitDone) {
                if (obj) {
                    context.objects[id] = obj;
                }
                return;
            }


            if (id.startsWith('enum.')) {
                // clear cache
                context.cacheObjectEnums = {};

                // update context.enums array
                if (obj) {
                    // If new
                    if (!context.enums.includes(id)) {
                        context.enums.push(id);
                        context.enums.sort();
                    }
                } else {
                    const pos = context.enums.indexOf(id);
                    // if deleted
                    if (pos !== -1) {
                        context.enums.splice(pos, 1);
                    }
                }
            }

            if (obj && id === 'system.config') {
                // set language for debug messages
                if (obj.common && obj.common.language) {
                    words.setLanguage(obj.common.language);
                }
            }

            // update stored time format for variables.dayTime
            if (id === adapter.namespace + '.variables.dayTime' && obj && obj.native) {
                context.timeSettings.format12 = obj.native.format12 || false;
                context.timeSettings.leadingZeros = obj.native.leadingZeros === undefined ? true : obj.native.leadingZeros;
            }

            // send changes to disk mirror
            mirror && mirror.onObjectChange(id, obj);

            const formerObj = context.objects[id];

            updateObjectContext(id, obj); // Update all Meta object data

            // for alias object changes on state objects we need to manually update the
            // state cache value because new value is only published on next change
            if (obj && obj.type === 'state' && id.startsWith('alias.0.')) {
                adapter.getForeignState(id, (err, state) => {
                    if (err) {
                        return;
                    }
                    if (state) {
                        context.states[id] = state;
                    } else if (context.states[id] !== undefined) {
                        delete context.states[id];
                    }
                });
            }

            context.subscriptionsObject.forEach(sub => {
                // ToDo: implement comparing with id.0.* too
                if (sub.pattern === id) {
                    try {
                        sub.callback(id, obj);
                    } catch (err) {
                        adapter.log.error(`Error in callback: ${err}`);
                    }
                }
            });

            // handle Script object updates
            if (!obj && formerObj && formerObj.type === 'script') {
                // Object Deleted just now
                if (checkIsGlobal(formerObj)) {
                    // it was a global Script, and it was enabled and is now deleted => restart adapter
                    if (formerObj.enabled) {
                        adapter.log.info(`Active global Script ${id} deleted. Restart instance.`);
                        adapter.restart();
                    }
                } else if (formerObj.common && formerObj.common.engine === `system.adapter.${adapter.namespace}`) {
                    // It was a non-global Script and deleted => stop and remove it
                    stop(id);

                    // delete scriptEnabled.blabla variable
                    const idActive = 'scriptEnabled.' + id.substring('script.js.'.length);
                    adapter.delObject(idActive);
                    adapter.delState(idActive);

                    // delete scriptProblem.blabla variable
                    const idProblem = 'scriptProblem.' + id.substring('script.js.'.length);
                    adapter.delObject(idProblem);
                    adapter.delState(idProblem);
                }
            } else if (!formerObj && obj && obj.type === 'script') {
                // New script that does not exist before
                if (checkIsGlobal(obj)) {
                    // new global script added => restart adapter
                    if (obj.common.enabled) {
                        adapter.log.info(`Active global Script ${id} created. Restart instance.`);
                        adapter.restart();
                    }
                } else if (obj.common && obj.common.engine === `system.adapter.${adapter.namespace}`) {
                    // new non-global script - create states for scripts
                    createActiveObject(id, obj.common.enabled, () => createProblemObject(id));
                    if (obj.common.enabled) {
                        // if enabled => Start script
                        load(id);
                    }
                }
            } else if (obj && obj.type === 'script' && formerObj && formerObj.common) {
                // Script changed ...
                if (checkIsGlobal(obj)) {
                    if (obj.common.enabled || formerObj.common.enabled) {
                        adapter.log.info(`Global Script ${id} updated. Restart instance.`);
                        adapter.restart();
                    }
                } else { // No global script
                    if (obj.common && obj.common.engine === 'system.adapter.' + adapter.namespace) {
                        // create states for scripts
                        createActiveObject(id, obj.common.enabled, () => createProblemObject(id));
                    }

                    if ((formerObj.common.enabled && !obj.common.enabled) ||
                        (formerObj.common.engine === 'system.adapter.' + adapter.namespace && obj.common.engine !== 'system.adapter.' + adapter.namespace)) {

                        // Script disabled
                        if (formerObj.common.enabled && formerObj.common.engine === 'system.adapter.' + adapter.namespace) {
                            // Remove it from executing
                            stop(id);
                        }
                    } else if ((!formerObj.common.enabled && obj.common.enabled) ||
                        (formerObj.common.engine !== 'system.adapter.' + adapter.namespace && obj.common.engine === 'system.adapter.' + adapter.namespace)) {
                        // Script enabled

                        if (obj.common.enabled && obj.common.engine === 'system.adapter.' + adapter.namespace) {
                            // Start script
                            load(id);
                        }
                    } else { //if (obj.common.source !== formerObj.common.source) {
                        // Source changed => restart it
                        stopCounters[id] = stopCounters[id] ? stopCounters[id] + 1 : 1;
                        stop(id, (res, _id) =>
                            // only start again after stop when "last" object change to prevent problems on
                            // multiple changes in fast frequency
                            !--stopCounters[id] && load(_id));
                    }
                }
            }
        },

        stateChange: (id, state) => {
            if (context.interimStateValues[id] !== undefined) {
                // any update invalidates the remembered interim value
                delete context.interimStateValues[id];
            }
            if (!id || id.startsWith('messagebox.') || id.startsWith('log.')) {
                return;
            }

            if (id === adapter.namespace + '.debug.to' && state && !state.ack) {
                return !debugMode && debugSendToInspector(state.val);
            }

            // When still in initializing: already remember current values,
            // but data structures are initialized elsewhere
            if (!statesInitDone) {
                if (state) {
                    context.states[id] = state;
                }
                return;
            }

            const oldState = context.states[id];
            if (state) {
                if (oldState) {
                    // enable or disable script
                    if (!state.ack && id.startsWith(activeStr) && context.objects[id] && context.objects[id].native && context.objects[id].native.script) {
                        adapter.extendForeignObject(context.objects[id].native.script, { common: { enabled: state.val } });
                    }

                    // monitor if adapter is alive and send all subscriptions once more, after adapter goes online
                    if (/*oldState && */oldState.val === false && state.val && id.endsWith('.alive')) {
                        if (context.adapterSubs[id]) {
                            const parts = id.split('.');
                            const a = parts[2] + '.' + parts[3];
                            for (let t = 0; t < context.adapterSubs[id].length; t++) {
                                adapter.log.info(`Detected coming adapter "${a}". Send subscribe: ${context.adapterSubs[id][t]}`);
                                adapter.sendTo(a, 'subscribe', context.adapterSubs[id][t]);
                            }
                        }
                    }
                } else if (/*!oldState && */!context.stateIds.includes(id)) {
                    context.stateIds.push(id);
                    context.stateIds.sort();
                }
                context.states[id] = state;
            } else {
                if (oldState) delete context.states[id];
                state = {};
                const pos = context.stateIds.indexOf(id);
                if (pos !== -1) {
                    context.stateIds.splice(pos, 1);
                }
            }
            const _eventObj = eventObj.createEventObject(context, id, context.convertBackStringifiedValues(id, state), context.convertBackStringifiedValues(id, oldState));

            // if this state matches any subscriptions
            for (let i = 0, l = context.subscriptions.length; i < l; i++) {
                const sub = context.subscriptions[i];
                if (sub && patternMatching(_eventObj, sub.patternCompareFunctions)) {
                    try {
                        sub.callback(_eventObj);
                    } catch (err) {
                        adapter.log.error(`Error in callback: ${err}`);
                    }
                }
            }
        },

        fileChange: (id, fileName, size) => {
            // if this file matches any subscriptions
            for (let i = 0, l = context.subscriptionsFile.length; i < l; i++) {
                const sub = context.subscriptionsFile[i];
                if (sub && fileMatching(sub, id, fileName)) {
                    try {
                        sub.callback(id, fileName, size, sub.withFile);
                    } catch (err) {
                        adapter.log.error(`Error in callback: ${err}`);
                    }
                }
            }
        },

        unload: callback => {
            debugStop()
                .then(() => {
                    stopTimeSchedules();
                    setStateCountCheckInterval && clearInterval(setStateCountCheckInterval);
                    stopAllScripts(callback);
                });
        },

        ready: () => {
            mods.request.setLogger(adapter.log);

            adapter.config.maxSetStatePerMinute = parseInt(adapter.config.maxSetStatePerMinute, 10) || 1000;
            if (adapter.supportsFeature && adapter.supportsFeature('PLUGINS')) {
                const sentryInstance = adapter.getPluginInstance('sentry');
                if (sentryInstance) {
                    const Sentry = sentryInstance.getSentryObject();
                    if (Sentry) {
                        Sentry.configureScope(scope => {
                            scope.addEventProcessor((event, _hint) => {
                                if (event.exception && event.exception.values && event.exception.values[0]) {
                                    const eventData = event.exception.values[0];
                                    if (eventData.stacktrace && eventData.stacktrace.frames && Array.isArray(eventData.stacktrace.frames) && eventData.stacktrace.frames.length) {
                                        // Exclude event if script Marker is included
                                        if (eventData.stacktrace.frames.find(frame => frame.filename && frame.filename.includes(scriptCodeMarker))) {
                                            return null;
                                        }
                                        //Exclude event if own directory is included but not inside own node_modules
                                        const ownNodeModulesDir = nodePath.join(__dirname, 'node_modules');
                                        if (!eventData.stacktrace.frames.find(frame => frame.filename && frame.filename.includes(__dirname) && !frame.filename.includes(ownNodeModulesDir))) {
                                            return null;
                                        }
                                        // We have exception data and do not sorted it out, so report it
                                        return event;
                                    }
                                }

                                // No exception in it ... do not report
                                return null;
                            });
                            main();
                        });
                    } else {
                        main();
                    }
                } else {
                    main();
                }
            } else {
                main();
            }
        },

        message: obj => {
            if (obj) {
                switch (obj.command) {
                    // process messageTo commands
                    case 'toScript':
                    case 'jsMessageBus':
                        if (obj.message && (
                            obj.message.instance === null ||
                            obj.message.instance === undefined ||
                            ('javascript.' + obj.message.instance === adapter.namespace) ||
                            (obj.message.instance === adapter.namespace)
                        )) {
                            Object.keys(context.messageBusHandlers).forEach(name => {
                                // script name could be script.js.xxx or only xxx
                                if ((!obj.message.script || obj.message.script === name) && context.messageBusHandlers[name][obj.message.message]) {
                                    context.messageBusHandlers[name][obj.message.message].forEach(handler => {
                                        try {
                                            if (obj.callback) {
                                                handler.cb.call(handler.sandbox, obj.message.data, result =>
                                                    adapter.sendTo(obj.from, obj.command, result, obj.callback));
                                            } else {
                                                handler.cb.call(handler.sandbox, obj.message.data, result => {/* nop */ });
                                            }
                                        } catch (e) {
                                            adapter.setState('scriptProblem.' + name.substring('script.js.'.length), true, true);
                                            context.logError('Error in callback', e);
                                        }
                                    });
                                }
                            });
                        }
                        break;

                    case 'loadTypings': { // Load typings for the editor
                        const typings = {};

                        // try to load TypeScript lib files from disk
                        try {
                            const typescriptLibs = resolveTypescriptLibs(targetTsLib);
                            Object.assign(typings, typescriptLibs);
                        } catch (e) { /* ok, no lib then */
                        }

                        // provide the already-loaded ioBroker typings and global script declarations
                        Object.assign(typings, tsAmbient);

                        // also provide the known global declarations for each global script
                        for (const globalScriptPaths of Object.keys(knownGlobalDeclarationsByScript)) {
                            typings[globalScriptPaths + '.d.ts'] = knownGlobalDeclarationsByScript[globalScriptPaths];
                        }

                        if (obj.callback) {
                            adapter.sendTo(obj.from, obj.command, {typings}, obj.callback);
                        }
                        break;
                    }

                    case 'calcAstro': {
                        if (obj.message) {
                            const sunriseOffset = parseInt(obj.message.sunriseOffset  === undefined ? adapter.config.sunriseOffset : obj.message.sunriseOffset, 10) || 0;
                            const sunsetOffset  = parseInt(obj.message.sunsetOffset   === undefined ? adapter.config.sunsetOffset  : obj.message.sunsetOffset, 10)  || 0;
                            const longitude     = parseFloat(obj.message.longitude === undefined ? adapter.config.longitude    : obj.message.longitude) || 0;
                            const latitude      = parseFloat(obj.message.latitude  === undefined ? adapter.config.latitude     : obj.message.latitude)  || 0;
                            const now = new Date();
                            const nextSunrise = getAstroEvent(
                                now,
                                obj.message.sunriseEvent || adapter.config.sunriseEvent,
                                obj.message.sunriseLimitStart || adapter.config.sunriseLimitStart,
                                obj.message.sunriseLimitEnd   || adapter.config.sunriseLimitEnd,
                                sunriseOffset,
                                false,
                                latitude,
                                longitude,
                                true
                            );
                            const nextSunset = getAstroEvent(
                                now,
                                obj.message.sunsetEvent  || adapter.config.sunsetEvent,
                                obj.message.sunsetLimitStart  || adapter.config.sunsetLimitStart,
                                obj.message.sunsetLimitEnd    || adapter.config.sunsetLimitEnd,
                                sunsetOffset,
                                true,
                                latitude,
                                longitude,
                                true
                            );

                            obj.callback && adapter.sendTo(obj.from, obj.command, {
                                nextSunrise,
                                nextSunset
                            }, obj.callback);
                        }
                        break;
                    }

                    case 'debug': {
                        !debugMode && debugStart(obj.message);
                        break;
                    }

                    case 'debugStop': {
                        !debugMode && debugStop()
                            .then(() => console.log('stopped'));
                        break;
                    }

                    case 'rulesOn': {
                        context.rulesOpened = obj.message;
                        console.log('Enable messaging for ' + context.rulesOpened);
                        break;
                    }

                    case 'rulesOff': {
                        // may be if (context.rulesOpened === obj.message)
                        console.log('Disable messaging for ' + context.rulesOpened);
                        context.rulesOpened = null;
                        break;
                    }

                    case 'getIoBrokerDataDir': {
                        obj.callback && adapter.sendTo(obj.from, obj.command, {
                            dataDir: utils.getAbsoluteDefaultDataDir(),
                            sep: nodePath.sep
                        }, obj.callback);
                        break;
                    }
                }
            }
        },

        /**
         * If the JS-Controller catches an unhandled error, this will be called
         * so we have a chance to handle it ourself.
         * @param {Error} err
         */
        error: err => {
            // Identify unhandled errors originating from callbacks in scripts
            // These are not caught by wrapping the execution code in try-catch
            if (err && typeof err.stack === 'string') {
                const scriptCodeMarkerIndex = err.stack.indexOf(scriptCodeMarker);
                if (scriptCodeMarkerIndex > -1) {
                    // This is a script error
                    let scriptName = err.stack.substr(scriptCodeMarkerIndex);
                    scriptName = scriptName.substr(0, scriptName.indexOf(':'));
                    context.logError(scriptName, err);

                    // Leave the script running for now
                    // signal to the JS-Controller that we handled the error ourselves
                    return true;
                }
                // check if a path contains adaptername but not own node_module
                // this regex matched "iobroker.javascript/" if NOT followed by "node_modules"
                if (!err.stack.match(/iobroker\.javascript[/\\](?!.*node_modules).*/g)) {
                    // This is an error without any info on origin (mostly async errors like connection errors)
                    // also consider it as being from a script
                    adapter.log.error('An error happened which is most likely from one of your scripts, but the originating script could not be detected.');
                    adapter.log.error('Error: ' + err.message);
                    adapter.log.error(err.stack);

                    // signal to the JS-Controller that we handled the error ourselves
                    return true;
                }
            }
        }
    });

    adapter = new utils.Adapter(options);

    // handler for logs
    adapter.on('log', msg =>
        Object.keys(context.logSubscriptions)
            .forEach(name =>
                context.logSubscriptions[name].forEach(handler => {
                    if (typeof handler.cb === 'function' && (handler.severity === '*' || handler.severity === msg.severity)) {
                        handler.sandbox.logHandler = handler.severity || '*';
                        handler.cb.call(handler.sandbox, msg);
                        handler.sandbox.logHandler = null;
                    }
                })));

    context.adapter = adapter;

    return adapter;
}

function updateObjectContext(id, obj) {
    if (obj) {
        // add state to state ID's list
        if (obj.type === 'state') {
            if (!context.stateIds.includes(id)) {
                context.stateIds.push(id);
                context.stateIds.sort();
            }
            if (context.devices && context.channels) {
                const parts = id.split('.');
                parts.pop();
                const chn = parts.join('.');
                context.channels[chn] = context.channels[chn] || [];
                context.channels[chn].push(id);

                parts.pop();
                const dev = parts.join('.');
                context.devices[dev] = context.devices[dev] || [];
                context.devices[dev].push(id);
            }
        }
    } else {
        // delete object from state ID's list
        const pos = context.stateIds.indexOf(id);
        pos !== -1 && context.stateIds.splice(pos, 1);
        if (context.devices && context.channels) {
            const parts = id.split('.');
            parts.pop();
            const chn = parts.join('.');
            if (context.channels[chn]) {
                const posChn = context.channels[chn].indexOf(id);
                posChn !== -1 && context.channels[chn].splice(posChn, 1);
            }

            parts.pop();
            const dev = parts.join('.');
            if (context.devices[dev]) {
                const posDev = context.devices[dev].indexOf(id);
                posDev !== -1 && context.devices[dev].splice(posDev, 1);
            }
        }

        delete context.folderCreationVerifiedObjects[id];
    }

    if (!obj && context.objects[id]) {
        // objects was deleted
        removeFromNames(id);
        delete context.objects[id];
    } else if (obj && !context.objects[id]) {
        // object was added
        context.objects[id] = obj;
        addToNames(obj);
    } else if (obj && context.objects[id].common) {
        // Object just changed
        context.objects[id] = obj;

        const n = getName(id);
        let nn = context.objects[id].common ? context.objects[id].common.name : '';

        if (nn && typeof nn === 'object') {
            nn = nn[words.getLanguage()] || nn.en;
        }

        if (n !== nn) {
            if (n) {
                removeFromNames(id);
            }
            if (nn) {
                addToNames(obj);
            }
        }
    }
}


function main() {
    patchFont()
        .then(patched => patched && adapter.log.debug('Font patched'));

    // todo
    context.errorLogFunction = webstormDebug ? console : adapter.log;
    activeStr = adapter.namespace + '.scriptEnabled.';

    mods.fs = new require('./lib/protectFs')(adapter.log);

    // try to read TS declarations
    try {
        tsAmbient = {
            'javascript.d.ts': nodeFS.readFileSync(mods.path.join(__dirname, 'lib/javascript.d.ts'), 'utf8')
        };
        tsServer.provideAmbientDeclarations(tsAmbient);
        jsDeclarationServer.provideAmbientDeclarations(tsAmbient);
    } catch (e) {
        adapter.log.warn('Could not read TypeScript ambient declarations: ' + e.message);
        // This should not happen, so send a error report to Sentry
        if (adapter.supportsFeature && adapter.supportsFeature('PLUGINS')) {
            const sentryInstance = adapter.getPluginInstance('sentry');
            if (sentryInstance) {
                const sentryObject = sentryInstance.getSentryObject();
                if (sentryObject) sentryObject.captureException(e);
            }
        }
        // Keep the adapter from crashing when the included typings cannot be read
        tsAmbient = {};
    }

    context.logWithLineInfo = function (level, msg) {
        if (msg === undefined) {
            return context.logWithLineInfo('info', msg);
        }

        context.errorLogFunction && context.errorLogFunction[level](msg);

        const stack = (new Error().stack).split('\n');

        for (let i = 3; i < stack.length; i++) {
            if (!stack[i]) {
                continue;
            }
            if (stack[i].match(/runInContext|runInNewContext|javascript\.js:/)) {
                break;
            }
            context.errorLogFunction && context.errorLogFunction[level](fixLineNo(stack[i]));
        }
    };

    context.logWithLineInfo.warn = context.logWithLineInfo.bind(1, 'warn');
    context.logWithLineInfo.error = context.logWithLineInfo.bind(1, 'error');
    context.logWithLineInfo.info = context.logWithLineInfo.bind(1, 'info');

    installLibraries(() => {

        // Load the TS declarations for Node.js and all 3rd party modules
        loadTypeScriptDeclarations();

        getData(() => {
            context.scheduler = new Scheduler(adapter.log, Date, mods.suncalc, adapter.config.latitude, adapter.config.longitude);
            dayTimeSchedules(adapter, context);
            timeSchedule(adapter, context);

            // Warning. It could have a side-effect in compact mode, so all adapters will accept self signed certificates
            if (adapter.config.allowSelfSignedCerts) {
                process.env.NODE_TLS_REJECT_UNAUTHORIZED = '0';
            }

            adapter.getObjectView('script', 'javascript', {}, async (err, doc) => {
                globalScript = '';
                globalDeclarations = '';
                knownGlobalDeclarationsByScript = {};
                if (doc && doc.rows && doc.rows.length) {
                    // assemble global script
                    for (let g = 0; g < doc.rows.length; g++) {
                        const obj = doc.rows[g].value;
                        if (checkIsGlobal(obj)) {
                            if (obj && obj.common) {
                                const engineType = (obj.common.engineType || '').toLowerCase();
                                // TODO: BF - 2022.07.18 - Remove it completely in next release
                                if (engineType.startsWith('coffee')) {
                                    try {
                                        obj.common.source = CoffeeScript.compile(obj.common.source, { bare: true });
                                        obj.common.engineType = 'Javascript/js';
                                        adapter.setForeignObject(obj._id, obj);
                                        adapter.log.info(`Converted global coffescript "${obj._id}" to js permanently: \n ${obj.common.source}`);
                                    } catch (err) {
                                        obj.common.enabled = false;
                                        adapter.setForeignObject(obj._id, obj); // try to write scrips as fast as possible to avoid multiple restarts
                                        adapter.log.error(`coffee compile ${err}`);
                                    }
                                    continue; // it will be used after adapter restart
                                }

                                if (obj.common.enabled) {
                                    if (engineType.startsWith('typescript')) {
                                        // TypeScript
                                        adapter.log.info(`${obj._id}: compiling TypeScript source...`);
                                        // In order to compile global TypeScript, we need to do some transformations
                                        // 1. For top-level-await, some statements must be wrapped in an immediately-invoked async function
                                        // 2. If any global script uses `import`, the declarations are no longer visible if they are not exported with `declare global`
                                        const transformedSource = transformScriptBeforeCompilation(obj.common.source, true);
                                        // The source code must be transformed in order to support top level await
                                        // Global scripts must not be treated as a module, otherwise their methods
                                        // cannot be found by the normal scripts
                                        // We need to hash both global declarations that are known until now
                                        // AND the script source, because changing either can change the compilation output
                                        const sourceHash = hashSource(tsSourceHashBase + globalDeclarations + transformedSource);

                                        /** @type {string | undefined} */
                                        let compiled;
                                        /** @type {string | undefined} */
                                        let declarations;
                                        // If we already stored the compiled source code and the original source hash,
                                        // use the hash to check whether we can rely on the compiled source code or
                                        // if we need to compile it again
                                        if (
                                            typeof obj.common.compiled === 'string'
                                            && typeof obj.common.sourceHash === 'string'
                                            && sourceHash === obj.common.sourceHash
                                        ) {
                                            // We can reuse the stored source
                                            compiled = obj.common.compiled;
                                            declarations = obj.common.declarations;
                                            adapter.log.info(`${obj._id}: source code did not change, using cached compilation result...`);
                                        } else {
                                            // We don't have a hashed source code or the original source changed, compile it
                                            const filename = scriptIdToTSFilename(obj._id);
                                            let tsCompiled;
                                            try {
                                                tsCompiled = tsServer.compile(filename, transformedSource);
                                            } catch (e) {
                                                adapter.log.error(`${obj._id}: TypeScript compilation failed:\n${e}`);
                                                continue;
                                            }

                                            const errors = tsCompiled.diagnostics.map(diag => diag.annotatedSource + '\n').join('\n');

                                            if (tsCompiled.success) {
                                                if (errors.length > 0) {
                                                    adapter.log.warn(`${obj._id}: TypeScript compilation completed with errors:\n${errors}`);
                                                } else {
                                                    adapter.log.info(`${obj._id}: TypeScript compilation successful`);
                                                }
                                                compiled = tsCompiled.result;
                                                // Global scripts that have been transformed to support `import` need to have their declarations transformed aswell
                                                declarations = transformGlobalDeclarations(tsCompiled.declarations || '');

                                                const newCommon = {
                                                    sourceHash,
                                                    compiled,
                                                };
                                                if (declarations) newCommon.declarations = declarations;

                                                // Store the compiled source and the original source hash, so we don't need to do the work again next time
                                                ignoreObjectChange.add(obj._id); // ignore the next change and don't restart scripts
                                                adapter.extendForeignObject(obj._id, {
                                                    common: newCommon
                                                });
                                            } else {
                                                adapter.log.error(`${obj._id}: TypeScript compilation failed:\n${errors}`);
                                                continue;
                                            }
                                        }
                                        globalScript += compiled + '\n';
                                        // if declarations were generated, remember them
                                        if (declarations != null) {
                                            provideDeclarationsForGlobalScript(obj._id, declarations);
                                        }
                                    } else { // javascript
                                        const sourceCode = obj.common.source;
                                        globalScript += sourceCode + '\n';

                                        // try to compile the declarations so TypeScripts can use
                                        // functions defined in global JavaScripts
                                        const filename = scriptIdToTSFilename(obj._id);
                                        let tsCompiled;
                                        try {
                                            tsCompiled = jsDeclarationServer.compile(filename, sourceCode);
                                        } catch (e) {
                                            adapter.log.warn(`${obj._id}: Error while generating type declarations, skipping:\n${e}`);
                                            continue;
                                        }
                                        // if declarations were generated, remember them
                                        if (tsCompiled.success && tsCompiled.declarations != null) {
                                            provideDeclarationsForGlobalScript(obj._id, tsCompiled.declarations);
                                        }
                                    }

                                }
                            }
                        } else if (obj && obj.common) {
                            const engineType = (obj.common.engineType || '').toLowerCase();
                            // TODO: BF - 2022.07.18 - Remove it completely in next release
                            if (engineType.startsWith('coffee')) {
                                try {
                                    obj.common.source = CoffeeScript.compile(obj.common.source, { bare: true });
                                    obj.common.engineType = 'Javascript/js';
                                    await adapter.setForeignObjectAsync(obj._id, obj);
                                    adapter.log.info(`Converted coffescript "${obj._id}" to js permanently: \n ${obj.common.source}`);
                                } catch (err) {
                                    obj.common.enabled = false;
                                    adapter.setForeignObject(obj._id, obj);
                                    adapter.log.error(`coffee compile ${err}`);
                                }
                            }
                        }
                    }
                }

                globalScript = globalScript.replace(/\r\n/g, '\n');
                globalScriptLines = globalScript.split(/\n/g).length - 1;

                if (doc && doc.rows && doc.rows.length) {
                    // load all scripts
                    for (let i = 0; i < doc.rows.length; i++) {
                        if (!checkIsGlobal(doc.rows[i].value)) {
                            load(doc.rows[i].value);
                        }
                    }
                }

                if (adapter.config.mirrorPath) {
                    adapter.config.mirrorInstance = parseInt(adapter.config.mirrorInstance, 10) || 0;
                    if (adapter.instance === adapter.config.mirrorInstance) {
                        const ioBDataDir = utils.getAbsoluteDefaultDataDir() + nodePath.sep;
                        adapter.config.mirrorPath = nodePath.normalize(adapter.config.mirrorPath);
                        let mirrorForbidden = false;
                        for (let dir of forbiddenMirrorLocations) {
                            dir = nodePath.join(ioBDataDir, dir) + nodePath.sep;
                            if (dir.includes(adapter.config.mirrorPath) || adapter.config.mirrorPath.startsWith(dir)) {
                                adapter.log.error(`The Mirror directory is not allowed to be a central ioBroker directory!`);
                                adapter.log.error(`Directory ${adapter.config.mirrorPath} is not allowed to mirror files!`);
                                mirrorForbidden = true;
                                break;
                            }
                        }
                        if (!mirrorForbidden) {
                            mirror = new Mirror({
                                adapter,
                                log: adapter.log,
                                diskRoot: adapter.config.mirrorPath
                            });
                        }
                    }
                }

                // CHeck setState counter per minute and stop script if too high
                setStateCountCheckInterval = setInterval(() => {
                    Object.keys(context.scripts).forEach(id => {
                        const currentSetStatePerMinuteCounter = context.scripts[id].setStatePerMinuteCounter;
                        context.scripts[id].setStatePerMinuteCounter = 0;
                        if (currentSetStatePerMinuteCounter > adapter.config.maxSetStatePerMinute) {
                            context.scripts[id].setStatePerMinuteProblemCounter++;
                            adapter.log.debug(`Script ${id} has reached the maximum of ${adapter.config.maxSetStatePerMinute} setState calls per minute in ${context.scripts[id].setStatePerMinuteProblemCounter} consecutive minutes`);
                            // Allow "too high counters" for 1 minute for script starts or such and only
                            // stop script when lasts longer
                            if (context.scripts[id].setStatePerMinuteProblemCounter > 1) {
                                adapter.log.error(`Script ${id} is calling setState more than ${adapter.config.maxSetStatePerMinute} times per minute! Stopping Script now! Please check your script!`);
                                stop(id);
                            }
                        } else if (context.scripts[id].setStatePerMinuteProblemCounter > 0) {
                            context.scripts[id].setStatePerMinuteProblemCounter--;
                            adapter.log.debug(`Script ${id} has NOT reached the maximum of ${adapter.config.maxSetStatePerMinute} setState calls per minute. Decrease problem counter to ${context.scripts[id].setStatePerMinuteProblemCounter}`);
                        }
                    });
                }, 60000);

            });
        });
    });
}

function stopAllScripts(cb) {
    Object.keys(context.scripts).forEach(id => stop(id));
    setTimeout(() => cb(), 0);
}

const attempts         = {};
let globalScript       = '';
/** Generated declarations for global TypeScripts */
let globalDeclarations = '';
// Remember which definitions the global scripts
// have access to, because it depends on the compile order
let knownGlobalDeclarationsByScript = {};
let globalScriptLines  = 0;
// let activeRegEx     = null;
let activeStr          = ''; // enabled state prefix
let daySchedule        = null; // schedule for astrological day
let timeScheduleTimer  = null; // schedule for astrological day

function getNextTimeEvent(time, useNextDay) {
    const now = new Date();
    let [timeHours, timeMinutes] = time.split(':');
    timeHours = parseInt(timeHours, 10);
    timeMinutes = parseInt(timeMinutes, 10);
    if (useNextDay && (now.getHours() > timeHours || (now.getHours() === timeHours && now.getMinutes() > timeMinutes))) {
        now.setDate(now.getDate() + 1);
    }

    now.setHours(timeHours);
    now.setMinutes(timeMinutes);
    return now;
}

function getAstroEvent(now, astroEvent, start, end, offsetMinutes, isDayEnd, latitude, longitude, useNextDay) {
    let ts = mods.suncalc.getTimes(now, latitude, longitude)[astroEvent];
    if (!ts || ts.getTime().toString() === 'NaN') {
        ts = isDayEnd ? getNextTimeEvent(end, useNextDay) : getNextTimeEvent(start, useNextDay);
    }
    ts.setSeconds(0);
    ts.setMilliseconds(0);
    ts.setMinutes(ts.getMinutes() + (parseInt(offsetMinutes, 10) || 0));

    let [timeHoursStart, timeMinutesStart] = start.split(':');
    timeHoursStart = parseInt(timeHoursStart, 10);
    timeMinutesStart = parseInt(timeMinutesStart, 10) || 0;

    if (ts.getHours() < timeHoursStart || (ts.getHours() === timeHoursStart && ts.getMinutes() < timeMinutesStart)) {
        ts = getNextTimeEvent(start, useNextDay);
    }

    let [timeHoursEnd, timeMinutesEnd] = end.split(':');
    timeHoursEnd = parseInt(timeHoursEnd, 10);
    timeMinutesEnd = parseInt(timeMinutesEnd, 10) || 0;

    if (ts.getHours() > timeHoursEnd || (ts.getHours() === timeHoursEnd && ts.getMinutes() > timeMinutesEnd)) {
        ts = getNextTimeEvent(end, useNextDay);
    }

    // if event in the past
    if (now > ts && useNextDay) {
        // take next day
        ts.setDate(ts.getDate() + 1);
    }
    return ts;
}

function timeSchedule(adapter, context) {
    const now = new Date();
    let hours = now.getHours();
    let minutes = now.getMinutes();
    if (context.timeSettings.format12) {
        if (hours > 12) {
            hours -= 12;
        }
    }
    if (context.timeSettings.leadingZeros && hours < 10) {
        hours = '0' + hours;
    }
    if (minutes < 10) {
        minutes = '0' + minutes;
    }
    adapter.setState('variables.dayTime', hours + ':' + minutes, true);
    now.setMinutes(now.getMinutes() + 1);
    now.setSeconds(0);
    now.setMilliseconds(0);
    const interval = now.getTime() - Date.now();
    timeScheduleTimer = setTimeout(timeSchedule, interval, adapter, context);
}

function dayTimeSchedules(adapter, context) {
    // get astrological event
    if (adapter.config.latitude === undefined || adapter.config.longitude === undefined ||
        adapter.config.latitude === ''        || adapter.config.longitude === '' ||
        adapter.config.latitude === null      || adapter.config.longitude === null) {
        adapter.log.error('Longitude or latitude does not set. Cannot use astro.');
        return;
    }

    // Calculate next event today
    const todayDate = new Date();
    const nowDate   = new Date();
    todayDate.setHours(12);
    todayDate.setMinutes(0);
    todayDate.setSeconds(0);
    todayDate.setMilliseconds(0);

    const todaySunrise = getAstroEvent(todayDate, adapter.config.sunriseEvent, adapter.config.sunriseLimitStart, adapter.config.sunriseLimitEnd, adapter.config.sunriseOffset, false, adapter.config.latitude, adapter.config.longitude);
    const todaySunset  = getAstroEvent(todayDate, adapter.config.sunsetEvent,  adapter.config.sunsetLimitStart,  adapter.config.sunsetLimitEnd,  adapter.config.sunsetOffset,  true,  adapter.config.latitude, adapter.config.longitude);

    // Sunrise
    let sunriseTimeout = todaySunrise.getTime() - nowDate.getTime();
    if (sunriseTimeout < 0 || sunriseTimeout > 3600000) {
        sunriseTimeout = 3600000;
    }

    // Sunset
    let sunsetTimeout = todaySunset.getTime() - nowDate.getTime();
    if (sunsetTimeout < 0 || sunsetTimeout > 3600000) {
        sunsetTimeout = 3600000;
    }

    let isDay;
    if (sunriseTimeout < 5000) {
        isDay = true;
    } else if (sunsetTimeout < 5000) {
        isDay = false;
    } else {
        // check if in between
        isDay = nowDate.getTime() > (todaySunrise.getTime() - 60000) && nowDate <= todaySunset;
    }

    adapter.getState('variables.isDayTime', (err, state) => {
        const val = state ? !!state.val : false;
        if (val !== isDay) {
            adapter.setState('variables.isDayTime', isDay, true);
        }
    });

    let nextTimeout = sunriseTimeout;
    if (sunriseTimeout > sunsetTimeout) {
        nextTimeout = sunsetTimeout;
    }
    nextTimeout = nextTimeout - 3000;
    if (nextTimeout < 3000) {
        nextTimeout = 3000;
    }

    daySchedule = setTimeout(dayTimeSchedules, nextTimeout, adapter, context);
}

function stopTimeSchedules() {
    daySchedule && clearTimeout(daySchedule);
    timeScheduleTimer && clearTimeout(timeScheduleTimer);
}

/**
 * Redirects the virtual-tsc log output to the ioBroker log
 * @param {string} msg message
 * @param {string} sev severity (info, silly, debug, warn, error)
 */
function tsLog(msg, sev) {
    // shift the severities around, we don't care about the small details
    if (sev == null || sev === 'info') {
        sev = 'debug';
    } else if (sev === 'debug') {
        // Don't spam build logs on Travis
        if (isCI) return;
        sev = 'silly';
    }

    if (adapter && adapter.log) {
        adapter.log[sev](msg);
    } else {
        console.log(`[${sev.toUpperCase()}] ${msg}`);
    }
}
// Due to an npm bug, virtual-tsc may be hoisted to the top level node_modules but
// typescript may still be in the adapter level (https://npm.community/t/packages-with-peerdependencies-are-incorrectly-hoisted/4794)
// so we need to tell virtual-tsc where typescript is
tsc.setTypeScriptResolveOptions({
    paths: [require.resolve('typescript')],
});
// compiler instance for typescript
/** @type {tsc.Server} */
const tsServer = new tsc.Server(tsCompilerOptions, tsLog);

// compiler instance for global JS declarations
/** @type {tsc.Server} */
const jsDeclarationServer = new tsc.Server(
    jsDeclarationCompilerOptions,
    isCI ? false : undefined
);

function addGetProperty(object) {
    try {
        Object.defineProperty(object, 'get', {
            value: function (id) {
                return this[id] || this[adapter.namespace + '.' + id];
            },
            enumerable: false
        });
    } catch (e) {
        console.error('Cannot install get property');
    }
}

function fixLineNo(line) {
    if (line.includes('javascript.js:')) {
        return line;
    }
    if (!/script[s]?\.js[.\\/]/.test(line)) {
        return line;
    }
    if (/:([\d]+):/.test(line)) {
        line = line.replace(/:([\d]+):/, ($0, $1) =>
            ':' + ($1 > globalScriptLines + 1 ? $1 - globalScriptLines - 1 : $1) + ':'); // one line for 'async function ()'
    } else {
        line = line.replace(/:([\d]+)$/, ($0, $1) =>
            ':' + ($1 > globalScriptLines + 1 ? $1 - globalScriptLines - 1 : $1));       // one line for 'async function ()'
    }
    return line;
}

context.logError = function (msg, e, offs) {
    const stack = e.stack ? e.stack.toString().split('\n') : (e ? e.toString() : '');
    if (!msg.includes('\n')) {
        msg = msg.replace(/[: ]*$/, ': ');
    }

    //errorLogFunction.error(msg + stack[0]);
    context.errorLogFunction.error(msg + fixLineNo(stack[0]));
    for (let i = offs || 1; i < stack.length; i++) {
        if (!stack[i]) {
            continue;
        }
        if (stack[i].match(/runInNewContext|javascript\.js:/)) {
            break;
        }
        //adapter.log.error(fixLineNo(stack[i]));
        context.errorLogFunction.error(fixLineNo(stack[i]));
    }
};

function createActiveObject(id, enabled, cb) {
    const idActive = `${adapter.namespace}.scriptEnabled.${id.substring('script.js.'.length)}`;

    if (!context.objects[idActive]) {
        context.objects[idActive] = {
            _id: idActive,
            common: {
                name: `scriptEnabled.${id.substring('script.js.'.length)}`,
                desc: 'controls script activity',
                type: 'boolean',
                write: true,
                read: true,
                role: 'switch.active'
            },
            native: {
                script: id
            },
            type: 'state'
        };
        adapter.setForeignObject(idActive, context.objects[idActive], err => {
            if (!err) {
                const intermediateStateValue = prepareStateObject(idActive, !!enabled, true);
                adapter.setForeignState(idActive, !!enabled, true, () => {
                    if (enabled && !adapter.config.subscribe) {
                        context.interimStateValues[idActive] = intermediateStateValue;
                    }
                    cb && cb();
                });
            } else if (cb) {
                cb();
            }
        });
    } else {
        adapter.getForeignState(idActive, (err, state) => {
            if (state && state.val !== enabled) {
                const intermediateStateValue = prepareStateObject(idActive, !!enabled, true);
                adapter.setForeignState(idActive, !!enabled, true, () => {
                    if (enabled && !adapter.config.subscribe) {
                        context.interimStateValues[id] = intermediateStateValue;
                    }
                    cb && cb();
                });
            } else if (cb) {
                cb();
            }
        });
    }
}

function createProblemObject(id, cb) {
    const idProblem = adapter.namespace + '.scriptProblem.' + id.substring('script.js.'.length);

    if (!context.objects[idProblem]) {
        context.objects[idProblem] = {
            _id: idProblem,
            common: {
                name: 'scriptProblem.' + id.substring('script.js.'.length),
                desc: 'is the script has a problem',
                type: 'boolean',
                expert: true,
                write: false,
                read: true,
                role: 'indicator.error'
            },
            native: {
                script: id
            },
            type: 'state'
        };
        adapter.setForeignObject(idProblem, context.objects[idProblem], err => {
            if (!err) {
                adapter.setForeignState(idProblem, false, true, cb);
            } else if (cb) {
                cb();
            }
        });
    } else {
        adapter.getForeignState(idProblem, (err, state) => {
            if (state && state.val !== false) {
                adapter.setForeignState(idProblem, false, true, cb);
            } else if (cb) {
                cb();
            }
        });
    }
}

function addToNames(obj) {
    const id = obj._id;

    if (obj.common && obj.common.name) {
        let name = obj.common.name;
        if (name && typeof name === 'object') {
            name = name[words.getLanguage()] || name.en;
        }
        if (!name || typeof name !== 'string') { // TODO, take name in current language
            return;
        }

        if (!context.names[name]) {
            context.names[name] = id;
        } else {
            if (!Array.isArray(context.names[name])) {
                context.names[name] = [context.names[name]];
            }
            context.names[name].push(id);
        }
    }
}

function removeFromNames(id) {
    const n = getName(id);

    if (n) {
        let pos;
        if (Array.isArray(context.names[n])) {
            pos = context.names[n].indexOf(id);
            if (pos !== -1) {
                context.names[n].splice(pos, 1);
                if (context.names[n].length) {
                    context.names[n] = context.names[n][0];
                }
            }
        } else {
            delete context.names[n];
        }
    }
}

function getName(id) {
    let pos;
    for (const n in context.names) {
        if (context.names.hasOwnProperty(n)) {
            if (context.names[n] && Array.isArray(context.names[n])) {
                pos = context.names[n].indexOf(id);
                if (pos !== -1) {
                    return n;
                }
            } else if (context.names[n] === id) {
                return n;
            }
        }
    }
    return null;
}

function installNpm(npmLib, callback) {
    const path = __dirname;
    if (typeof npmLib === 'function') {
        callback = npmLib;
        npmLib = undefined;
    }

    // Also, set the working directory (cwd) of the process instead of using --prefix
    // because that has ugly bugs on Windows
    const cmd = `npm install ${npmLib} --omit=dev`;
    adapter.log.info(`${cmd} (System call)`);
    // Install node modules as system call

    // System call used for update of js-controller itself,
    // because during installation npm packet will be deleted too, but some files must be loaded even during the installation process.
    const child = mods['child_process'].exec(cmd, {
        windowsHide: true,
        cwd: path,
    });

    child.stdout && child.stdout.on('data', buf =>
        adapter.log.info(buf.toString('utf8')));

    child.stderr && child.stderr.on('data', buf =>
        adapter.log.error(buf.toString('utf8')));

    child.on('err', err => {
        adapter.log.error(`Cannot install ${npmLib}: ${err}`);
        typeof callback === 'function' && callback(npmLib);
        callback = null;
    });
    child.on('error', err => {
        adapter.log.error(`Cannot install ${npmLib}: ${err}`);
        typeof callback === 'function' && callback(npmLib);
        callback = null;
    });

    child.on('exit', (code /* , signal */) => {
        if (code) {
            adapter.log.error(`Cannot install ${npmLib}: ${code}`);
        }
        // command succeeded
        if (typeof callback === 'function') callback(npmLib);
        callback = null;
    });
}

function installLibraries(callback) {
    let allInstalled = true;
    if (adapter.config && adapter.config.libraries) {
        const libraries = adapter.config.libraries.split(/[,;\s]+/);

        for (let lib = 0; lib < libraries.length; lib++) {
            if (libraries[lib] && libraries[lib].trim()) {
                libraries[lib] = libraries[lib].trim();
                let libName = libraries[lib];
                let versionChunkPos = libName.indexOf('@', 1);
                if (versionChunkPos > -1) {
                    libName = libName.slice(0, versionChunkPos);
                }
                if (!nodeFS.existsSync(__dirname + '/node_modules/' + libName + '/package.json')) {

                    if (!attempts[libraries[lib]]) {
                        attempts[libraries[lib]] = 1;
                    } else {
                        attempts[libraries[lib]]++;
                    }
                    if (attempts[libraries[lib]] > 3) {
                        adapter.log.error('Cannot install npm packet: ' + libraries[lib]);
                        continue;
                    }

                    installNpm(libraries[lib], () =>
                        installLibraries(callback));

                    allInstalled = false;
                    break;
                }
            }
        }
    }
    if (allInstalled) callback();
}

function createVM(source, name) {
    if (debugMode && name !== debugMode) {
        return false;
    }

    if (!debugMode) {
        source += "\n;\nlog('registered ' + __engine.__subscriptions + ' subscription' + (__engine.__subscriptions === 1 ? '' : 's' ) + '," +
            " ' + __engine.__schedules + ' schedule' + (__engine.__schedules === 1 ? '' : 's' ) + '," +
            " ' + __engine.__subscriptionsMessage + ' message' + (__engine.__subscriptionsMessage === 1 ? '' : 's' ) + '," +
            " ' + __engine.__subscriptionsLog + ' log' + (__engine.__subscriptionsLog === 1 ? '' : 's' ) + " +
            "' and ' + __engine.__subscriptionsFile + ' file subscription' + (__engine.__subscriptionsFile === 1 ? '' : 's' ));\n";
    } else {
        if (source.startsWith('(async () => {\n')) {
            source = '(async () => {debugger;\n' + source.substring('(async () => {\n'.length);
        } else {
            source = 'debugger;' + source;
        }
    }

    try {
        const options = {
            filename: name,
            displayErrors: true
            //lineOffset: globalScriptLines
        };
        return {
            script: vm.createScript(source, options)
        };
    } catch (e) {
        context.logError(`${name} compile failed:\r\nat `, e);
        return false;
    }
}

function execute(script, name, verbose, debug) {
    script.intervals = [];
    script.timeouts = [];
    script.schedules = [];
    script.wizards = [];
    script.name = name;
    script._id = Math.floor(Math.random() * 0xFFFFFFFF);
    script.subscribes = {};
    script.subscribesFile = {};
    script.setStatePerMinuteCounter = 0;
    script.setStatePerMinuteProblemCounter = 0;
    adapter.setState('scriptProblem.' + name.substring('script.js.'.length), { val: false, ack: true, expire: 1000 });

    const sandbox = sandBox(script, name, verbose, debug, context);

    try {
        script.script.runInNewContext(sandbox, {
            filename: name,
            displayErrors: true
            //lineOffset: globalScriptLines
        });
    } catch (e) {
        adapter.setState('scriptProblem.' + name.substring('script.js.'.length), true, true);
        context.logError(name, e);
    }
}

function unsubscribe(id) {
    if (!id) {
        adapter.log.warn('unsubscribe: empty name');
        return;
    }

    if (id.constructor && id.constructor.name === 'RegExp') {
        //adapter.log.warn('unsubscribe: todo - process regexp');
        return;
    }

    if (typeof id !== 'string') {
        adapter.log.error(`unsubscribe: invalid type of id - ${typeof id}`);
        return;
    }
    const parts = id.split('.');
    const _adapter = `system.adapter.${parts[0]}.${parts[1]}`;
    if (context.objects[_adapter] && context.objects[_adapter].common && context.objects[_adapter].common.subscribable) {
        const a = parts[0] + '.' + parts[1];
        const alive = `system.adapter.${a}.alive`;
        if (context.adapterSubs[alive]) {
            const pos = context.adapterSubs[alive].indexOf(id);
            pos !== -1 && context.adapterSubs[alive].splice(pos, 1);
            if (!context.adapterSubs[alive].length) {
                delete context.adapterSubs[alive];
            }
        }
        adapter.sendTo(a, 'unsubscribe', id);
    }
}

// Analyse if logs are still required or not
function updateLogSubscriptions() {
    let found = false;
    // go through all scripts and check if some one script still require logs
    Object.keys(context.logSubscriptions).forEach(name => {
        if (!context.logSubscriptions[name] || !context.logSubscriptions[name].length) {
            delete context.logSubscriptions[name];
        } else {
            found = true;
        }
    });

    if (found && !logSubscribed) {
        logSubscribed = true;
        adapter.requireLog(logSubscribed);
    } else if (!found && logSubscribed) {
        logSubscribed = false;
        adapter.requireLog(logSubscribed);
    }
}

function stop(name, callback) {
    adapter.log.info('Stop script ' + name);

    adapter.setState('scriptEnabled.' + name.substring('script.js.'.length), false, true);

    if (context.messageBusHandlers[name]) {
        delete context.messageBusHandlers[name];
    }

    if (context.logSubscriptions[name]) {
        delete context.logSubscriptions[name];
        updateLogSubscriptions();
    }

    if (context.scripts[name]) {
        // Remove from subscriptions
        context.isEnums = false;
        if (adapter.config.subscribe) {
            // check all subscribed IDs
            Object.keys(context.scripts[name].subscribes).forEach(id => {
                if (context.subscribedPatterns[id]) {
                    context.subscribedPatterns[id] -= context.scripts[name].subscribes[id];
                    if (context.subscribedPatterns[id] <= 0) {
                        adapter.unsubscribeForeignStates(id);
                        delete context.subscribedPatterns[id];
                        if (context.states[id]) {
                            delete context.states[id];
                        }
                    }
                }
            });
        }

        for (let i = context.subscriptions.length - 1; i >= 0; i--) {
            if (context.subscriptions[i].name === name) {
                const sub = context.subscriptions.splice(i, 1)[0];
                sub && unsubscribe(sub.pattern.id);
            } else {
                if (!context.isEnums && context.subscriptions[i].pattern.enumName || context.subscriptions[i].pattern.enumId) {
                    context.isEnums = true;
                }
            }
        }

        // check all subscribed files
        Object.keys(context.scripts[name].subscribesFile).forEach(key => {
            if (context.subscribedPatternsFile[key]) {
                context.subscribedPatternsFile[key] -= context.scripts[name].subscribesFile[key];
                if (context.subscribedPatternsFile[key] <= 0) {
                    const [id, file] = key.split('$%$');
                    adapter.unsubscribeForeignFiles(id, file);
                    delete context.subscribedPatternsFile[key];
                }
            }
        });
        for (let i = context.subscriptionsFile.length - 1; i >= 0; i--) {
            if (context.subscriptionsFile[i].name === name) {
                context.subscriptionsFile.splice(i, 1)[0];
            }
        }

        for (let i = context.subscriptionsObject.length - 1; i >= 0; i--) {
            if (context.subscriptionsObject[i].name === name) {
                const sub = context.subscriptionsObject.splice(i, 1)[0];
                sub && adapter.unsubscribeForeignObjects(sub.pattern);
            }
        }

        // Stop all timeouts
        for (let i = 0; i < context.scripts[name].timeouts.length; i++) {
            clearTimeout(context.scripts[name].timeouts[i]);
        }
        // Stop all intervals
        for (let i = 0; i < context.scripts[name].intervals.length; i++) {
            clearInterval(context.scripts[name].intervals[i]);
        }
        // Stop all scheduled jobs
        for (let i = 0; i < context.scripts[name].schedules.length; i++) {
            if (context.scripts[name].schedules[i]) {
                const _name = context.scripts[name].schedules[i].name;
<<<<<<< HEAD
                if (!mods.nodeSchedule.cancelJob(context.scripts[name].schedules[i])) {
                    adapter.log.error('Error by canceling scheduled job "' + _name + '"');
=======
                if (!nodeSchedule.cancelJob(context.scripts[name].schedules[i])) {
                    adapter.log.error(`Error by canceling scheduled job "${_name}"`);
>>>>>>> 4fd98a24
                }
            }
        }

        // Stop all time wizards jobs
        for (let i = 0; i < context.scripts[name].wizards.length; i++) {
            if (context.scripts[name].wizards[i]) {
                context.scheduler && context.scheduler.remove(context.scripts[name].wizards[i]);
            }
        }

        // if callback for on stop
        if (typeof context.scripts[name].onStopCb === 'function') {
            context.scripts[name].onStopTimeout = parseInt(context.scripts[name].onStopTimeout, 10) || 1000;

            let timeout = setTimeout(() => {
                if (timeout) {
                    timeout = null;
                    delete context.scripts[name];
                    typeof callback === 'function' && callback(true, name);
                }
            }, context.scripts[name].onStopTimeout);

            try {
                context.scripts[name].onStopCb(() => {
                    if (timeout) {
                        clearTimeout(timeout);
                        timeout = null;
                        delete context.scripts[name];
                        typeof callback === 'function' && callback(true, name);
                    }
                });
            } catch (e) {
                adapter.log.error('error in onStop callback: ' + e);
            }

        } else {
            delete context.scripts[name];
            typeof callback === 'function' && callback(true, name);
        }
    } else {
        typeof callback === 'function' && callback(false, name);
    }
}

function prepareScript(obj, callback) {
    if (obj && obj.common && obj.common.enabled && debugState.scriptName === obj._id) {
        const id = obj._id;
        return debugStop()
            .then(() => {
                adapter.log.info(`Debugging of ${id} was stopped, because started in normal mode`);
                prepareScript(obj, callback);
            });
    }

    if (obj && obj.common &&
        (obj.common.enabled || debugMode === obj._id) &&
        obj.common.engine === `system.adapter.${adapter.namespace}` &&
        obj.common.source) {
        const name = obj._id;

        const nameId = name.substring('script.js.'.length);
        if (!nameId.length || nameId.endsWith('.')) {
            adapter.log.error(`Script name ${name} is invalid!`);
            typeof callback === 'function' && callback(false, name);
            return;
        }
        const idActive = `scriptEnabled.${nameId}`;
        if (!adapter.config.subscribe) {
            context.interimStateValues[idActive] = prepareStateObject(`${adapter.namespace}.${idActive}`, true, true);
        }
        adapter.setState(idActive, true, true);
        obj.common.engineType = obj.common.engineType || '';

        if ((obj.common.engineType.toLowerCase().startsWith('javascript') || obj.common.engineType === 'Blockly' || obj.common.engineType === 'Rules')) {
            // Javascript
            adapter.log.info('Start javascript ' + name);

            let sourceFn = name;
            if (webstormDebug) {
                const fn = name.replace(/^script.js./, '').replace(/\./g, '/');
                sourceFn = mods.path.join(webstormDebug, fn + '.js');
            }
            context.scripts[name] = createVM(`(async () => {\n${globalScript + obj.common.source}\n})();`, sourceFn);
            context.scripts[name] && execute(context.scripts[name], sourceFn, obj.common.verbose, obj.common.debug);
            typeof callback === 'function' && callback(true, name);
        } else if (obj.common.engineType.toLowerCase().startsWith('typescript')) {
            // TypeScript
            adapter.log.info(`${name}: compiling TypeScript source...`);
            // The source code must be transformed in order to support top level await
            // and to force TypeScript to compile the code as a module
            const transformedSource = transformScriptBeforeCompilation(obj.common.source, false);
            // We need to hash both global declarations that are known until now
            // AND the script source, because changing either can change the compilation output
            const sourceHash = hashSource(tsSourceHashBase + globalDeclarations + transformedSource);

            let compiled;
            // If we already stored the compiled source code and the original source hash,
            // use the hash to check whether we can rely on the compiled source code or
            // if we need to compile it again
            if (
                typeof obj.common.compiled === 'string'
                && typeof obj.common.sourceHash === 'string'
                && sourceHash === obj.common.sourceHash
            ) {
                // We can reuse the stored source
                compiled = obj.common.compiled;
                adapter.log.info(`${name}: source code did not change, using cached compilation result...`);
            } else {
                // We don't have a hashed source code or the original source changed, compile it
                const filename = scriptIdToTSFilename(name);
                let tsCompiled;
                try {
                    tsCompiled = tsServer.compile(filename, transformedSource);
                } catch (e) {
                    adapter.log.error(`${obj._id}: TypeScript compilation failed:\n${e}`);
                    typeof callback === 'function' && callback(false, name);
                    return;
                }

                const errors = tsCompiled.diagnostics.map(diag => diag.annotatedSource + '\n').join('\n');

                if (tsCompiled.success) {
                    if (errors.length > 0) {
                        adapter.log.warn(`${name}: TypeScript compilation had errors:\n${errors}`);
                    } else {
                        adapter.log.info(`${name}: TypeScript compilation successful`);
                    }
                    compiled = tsCompiled.result;

                    // Store the compiled source and the original source hash, so we don't need to do the work again next time
                    ignoreObjectChange.add(name); // ignore the next change and don't restart scripts
                    adapter.extendForeignObject(name, {
                        common: {
                            sourceHash,
                            compiled,
                        }
                    });
                } else {
                    adapter.log.error(`${name}: TypeScript compilation failed:\n${errors}`);
                    typeof callback === 'function' && callback(false, name);
                    return;
                }
            }
            context.scripts[name] = createVM(globalScript + '\n' + compiled, name);
            context.scripts[name] && execute(context.scripts[name], name, obj.common.verbose, obj.common.debug);
            typeof callback === 'function' && callback(true, name);
        }
    } else {
        let _name;
        if (obj && obj._id) {
            _name = obj._id;
            const scriptIdName = _name.substring('script.js.'.length);

            if (!scriptIdName.length || scriptIdName.endsWith('.')) {
                adapter.log.error(`Script name ${_name} is invalid!`);
                typeof callback === 'function' && callback(false, _name);
                return;
            }
            adapter.setState('scriptEnabled.' + scriptIdName, false, true);
        }
        !obj && adapter.log.error('Invalid script');
        typeof callback === 'function' && callback(false, _name);
    }
}

function load(nameOrObject, callback) {
    if (typeof nameOrObject === 'object') {
        // create states for scripts
        createActiveObject(nameOrObject._id, nameOrObject && nameOrObject.common && nameOrObject.common.enabled, () =>
            createProblemObject(nameOrObject._id, () =>
                prepareScript(nameOrObject, callback)));

    } else {
        adapter.getForeignObject(nameOrObject, (err, obj) => {
            if (!obj || err) {
                err && adapter.log.error(`Invalid script "${nameOrObject}": ${err}`);
                typeof callback === 'function' && callback(false, nameOrObject);
            } else {
                return load(obj, callback);
            }
        });
    }
}

function patternMatching(event, patternFunctions) {
    let matched = false;
    for (let i = 0, len = patternFunctions.length; i < len; i++) {
        if (patternFunctions[i](event)) {
            if (patternFunctions.logic === 'or') {
                return true;
            }
            matched = true;
        } else if (patternFunctions.logic === 'and') {
            return false;
        }
    }
    return matched;
}

async function getData(callback) {
    await adapter.subscribeForeignObjectsAsync('*');

    if (!adapter.config.subscribe) {
        await adapter.subscribeForeignStatesAsync('*');
    }

    adapter.log.info('requesting all states');
    adapter.getForeignStates('*', (err, res) => {
        if (!adapter.config.subscribe) {
            if (err || !res) {
                adapter.log.error(`Could not initialize states: ${err ? err.message : 'no result'}`);
                adapter.terminate(EXIT_CODES.START_IMMEDIATELY_AFTER_STOP);
                return;
            }
            context.states = Object.assign(res, context.states);

            addGetProperty(context.states);
        }

        // remember all IDs
        for (const id in res) {
            if (res.hasOwnProperty(id)) {
                context.stateIds.push(id);
            }
        }
        statesInitDone = true;
        adapter.log.info('received all states');
        objectsInitDone && typeof callback === 'function' && callback();
    });

    adapter.log.info('requesting all objects');

    adapter.getObjectList({ include_docs: true }, (err, res) => {
        if (err || !res || !res.rows) {
            adapter.log.error(`Could not initialize objects: ${err ? err.message : 'no result'}`);
            adapter.terminate(EXIT_CODES.START_IMMEDIATELY_AFTER_STOP);
            return;
        }
        context.objects = {};
        for (let i = 0; i < res.rows.length; i++) {
            if (!res.rows[i].doc) {
                adapter.log.debug(`Got empty object for index ${i} (${res.rows[i].id})`);
                continue;
            }
            if (context.objects[res.rows[i].doc._id] === undefined) { // If was already there ignore
                context.objects[res.rows[i].doc._id] = res.rows[i].doc;
            }
            context.objects[res.rows[i].doc._id].type === 'enum' && context.enums.push(res.rows[i].doc._id);

            // Collect all names
            addToNames(context.objects[res.rows[i].doc._id]);
        }
        addGetProperty(context.objects);

        const systemConfig = context.objects['system.config'];

        // set language for debug messages
        if (systemConfig && systemConfig.common && systemConfig.common.language) {
            words.setLanguage(systemConfig.common.language);
        } else if (adapter.language) {
            words.setLanguage(adapter.language);
        }

        // try to use system coordinates
        if (adapter.config.useSystemGPS) {
            if (systemConfig && systemConfig.common && systemConfig.common.latitude) {
                adapter.config.latitude = systemConfig.common.latitude;
                adapter.config.longitude = systemConfig.common.longitude;
            } else if (adapter.latitude) {
                adapter.config.latitude = adapter.latitude;
                adapter.config.longitude = adapter.longitude;
            }
        }
        adapter.config.latitude = parseFloat(adapter.config.latitude);
        adapter.config.longitude = parseFloat(adapter.config.longitude);

        adapter.config.sunriseEvent = adapter.config.sunriseEvent || 'nightEnd';
        adapter.config.sunriseOffset = adapter.config.sunriseOffset || 0;
        adapter.config.sunriseLimitStart = adapter.config.sunriseLimitStart || '06:00';
        adapter.config.sunriseLimitEnd = adapter.config.sunriseLimitEnd || '12:00';

        adapter.config.sunsetEvent = adapter.config.sunsetEvent || 'dusk';
        adapter.config.sunsetOffset = adapter.config.sunsetOffset || 0;
        adapter.config.sunsetLimitStart = adapter.config.sunsetLimitStart || '18:00';
        adapter.config.sunsetLimitEnd = adapter.config.sunsetLimitEnd || '23:00';

        objectsInitDone = true;
        adapter.log.info('received all objects');
        statesInitDone && typeof callback === 'function' && callback();
    });
}

const debugState = {
    scriptName: '',
    child: null,
    promiseOnEnd: null,
    paused: false,
    started: 0,
};

function debugStop() {
    if (debugState.child) {
        debugSendToInspector({cmd: 'end'});
        debugState.endTimeout = setTimeout(() => {
            debugState.endTimeout = null;
            debugState.child && debugState.child.kill('SIGTERM');
        }, 500);
    } else {
        debugState.promiseOnEnd = Promise.resolve();
    }

    return debugState.promiseOnEnd
        .then(() => {
            debugState.child = null;
            debugState.running = false;
            debugState.scriptName = '';
            debugState.endTimeout && clearTimeout(debugState.endTimeout);
            debugState.endTimeout = null;
        });
}

function debugDisableScript(id) {
    const obj = context.objects[id];
    if (obj && obj.common && obj.common.enabled) {
        return adapter.extendForeignObjectAsync(obj._id, {common: {enabled: false}});
    } else {
        return Promise.resolve();
    }
}

function debugSendToInspector(message) {
    if (debugState.child) {
        try {
            debugState.child.send(message);
        } catch (e) {
            debugStop()
<<<<<<< HEAD
                .then(() => adapter.log.info(`Debugging was stopped, because started in normal mode`));
=======
                .then(() => adapter.log.info(`Debugging of ${debugState.scriptName} was stopped, because started in normal mode`));
>>>>>>> 4fd98a24
        }
    } else {
        adapter.log.error(`Cannot send command to terminated inspector`);
        return adapter.setState('debug.from', JSON.stringify({cmd: 'error', error: `Cannot send command to terminated inspector`, id: 1}), true);
    }
}

function debugStart(data) {
    if (Date.now() - debugState.started < 1000) {
        console.log('Start ignored');
        return;
    }

    debugState.started = Date.now();
    // stop script if it running
    debugDisableScript(data.scriptName)
        .then(() => debugStop())
        .then(() => {
            if (data.adapter) {
                debugState.adapterInstance = data.adapter;
                debugState.scriptName = '';
            } else {
                debugState.adapterInstance = '';
                debugState.scriptName = data.scriptName;
            }

            debugState.breakOnStart = data.breakOnStart;

            debugState.promiseOnEnd = new Promise(resolve => {
                const options = {
                    stdio: ['ignore', 'inherit', 'inherit', 'ipc']
                    //stdio: ['pipe', 'pipe', 'pipe', 'ipc']
                };
                const args = [];
                if (debugState.adapterInstance) {
                    args.push('--breakOnStart');
                }

                debugState.child = fork(__dirname + '/lib/inspect.js', args, options);

                /*debugState.child.stdout.setEncoding('utf8');
                debugState.child.stderr.setEncoding('utf8');
                debugState.child.stdout.on('data', childPrint);
                debugState.child.stderr.on('data', childPrint);*/

                debugState.child && debugState.child.on('message', message => {
                    if (typeof message === 'string') {
                        try {
                            message = JSON.parse(message);
                        } catch (e) {
                            return adapter.log.error(`Cannot parse message from inspector: ${message}`);
                        }
                    }

                    message.cmd !== 'ready' && adapter.setState('debug.from', JSON.stringify(message), true);

                    switch (message.cmd) {
                        case 'ready': {
                            debugSendToInspector({cmd: 'start', scriptName: debugState.scriptName, adapterInstance: debugState.adapterInstance, instance: adapter.instance});
                            break;
                        }

                        case 'watched': {
                            //console.log(`WATCHED: ${JSON.stringify(message)}`);
                            break;
                        }

                        case 'paused': {
                            debugState.paused = true;
                            console.log(`PAUSED`);
                            break;
                        }

                        case 'resumed' : {
                            debugState.paused = false;
                            //console.log(`STARTED`);
                            break;
                        }

                        case 'log' : {
                            console.log(`[${message.severity}] ${message.text}`);
                            break;
                        }

                        case 'readyToDebug': {
                            console.log(`readyToDebug (set breakpoints): [${message.scriptId}] ${message.script}`);
                            break;
                        }
                    }
                });
                debugState.child && debugState.child.on('error', error => {
                    adapter.log.error('Cannot start inspector: ' + error);
                    adapter.setState('debug.from', JSON.stringify({cmd: 'error', error}), true);
                });

                debugState.child && debugState.child.on('exit', code => {
                    if (code) {
                        adapter.setState('debug.from', JSON.stringify({cmd: 'error', error: 'invalid response code: ' + code}), true);
                    }
                    adapter.setState('debug.from', JSON.stringify({cmd: 'debugStopped', code}), true);
                    debugState.child = null;
                    resolve(code);
                });
            });
        });
}

function patchFont() {
    const fs = require('fs');
    let stat;
    try {
        stat = fs.statSync(__dirname + '/admin/vs/base/browser/ui/codicons/codicon/codicon.ttf');
    } catch (error) {
        // ignore
    }
    if (!stat || stat.size !== 62324) {
        const buffer = Buffer.from(JSON.parse(fs.readFileSync(__dirname + '/admin-config/vsFont/codicon.json')));

        return require('jszip').loadAsync(buffer)
            .then(zip => {
                zip.file('codicon.ttf').async('arraybuffer')
                    .then(data => {
                        if (data.byteLength !== 62324) {
                            throw new Error('invalid font file!');
                        }
                        fs.writeFileSync(__dirname + '/admin/vs/base/browser/ui/codicons/codicon/codicon.ttf', Buffer.from(data));
                        // upload this file
                        return adapter.writeFileAsync('javascript.admin', 'vs/base/browser/ui/codicons/codicon/codicon.ttf', data);
                    })
                    .then(() => true)
                    .catch(error => {
                        adapter.log.error('Cannot patch font: ' + error);
                        return false;
                    });
            });
    } else {
        return Promise.resolve(false);
    }
}

// If started as allInOne mode => return function to create instance
if (module.parent) {
    module.exports = startAdapter;
} else {
    // or start the instance directly
    startAdapter();
}<|MERGE_RESOLUTION|>--- conflicted
+++ resolved
@@ -1866,13 +1866,8 @@
         for (let i = 0; i < context.scripts[name].schedules.length; i++) {
             if (context.scripts[name].schedules[i]) {
                 const _name = context.scripts[name].schedules[i].name;
-<<<<<<< HEAD
                 if (!mods.nodeSchedule.cancelJob(context.scripts[name].schedules[i])) {
-                    adapter.log.error('Error by canceling scheduled job "' + _name + '"');
-=======
-                if (!nodeSchedule.cancelJob(context.scripts[name].schedules[i])) {
                     adapter.log.error(`Error by canceling scheduled job "${_name}"`);
->>>>>>> 4fd98a24
                 }
             }
         }
@@ -2210,11 +2205,7 @@
             debugState.child.send(message);
         } catch (e) {
             debugStop()
-<<<<<<< HEAD
-                .then(() => adapter.log.info(`Debugging was stopped, because started in normal mode`));
-=======
-                .then(() => adapter.log.info(`Debugging of ${debugState.scriptName} was stopped, because started in normal mode`));
->>>>>>> 4fd98a24
+                .then(() => adapter.log.info(`Debugging of "${debugState.scriptName}" was stopped, because started in normal mode`));
         }
     } else {
         adapter.log.error(`Cannot send command to terminated inspector`);
