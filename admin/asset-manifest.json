{
  "files": {
<<<<<<< HEAD
    "main.css": "/static/css/main.b568b76a.chunk.css",
    "main.js": "/static/js/main.64e016c8.chunk.js",
    "main.js.map": "/static/js/main.64e016c8.chunk.js.map",
    "runtime-main.js": "/static/js/runtime-main.4f1bbf1b.js",
    "runtime-main.js.map": "/static/js/runtime-main.4f1bbf1b.js.map",
    "static/css/2.2ae070eb.chunk.css": "/static/css/2.2ae070eb.chunk.css",
    "static/js/2.e72e86ce.chunk.js": "/static/js/2.e72e86ce.chunk.js",
    "static/js/2.e72e86ce.chunk.js.map": "/static/js/2.e72e86ce.chunk.js.map",
    "index.html": "/index.html",
    "static/css/2.2ae070eb.chunk.css.map": "/static/css/2.2ae070eb.chunk.css.map",
    "static/css/main.b568b76a.chunk.css.map": "/static/css/main.b568b76a.chunk.css.map",
    "static/js/2.e72e86ce.chunk.js.LICENSE.txt": "/static/js/2.e72e86ce.chunk.js.LICENSE.txt",
    "static/js/main.64e016c8.chunk.js.LICENSE.txt": "/static/js/main.64e016c8.chunk.js.LICENSE.txt"
  },
  "entrypoints": [
    "static/js/runtime-main.4f1bbf1b.js",
    "static/css/2.2ae070eb.chunk.css",
    "static/js/2.e72e86ce.chunk.js",
    "static/css/main.b568b76a.chunk.css",
    "static/js/main.64e016c8.chunk.js"
=======
    "main.css": "/static/css/main.ec63fb86.chunk.css",
    "main.js": "/static/js/main.72adcac5.chunk.js",
    "main.js.map": "/static/js/main.72adcac5.chunk.js.map",
    "runtime-main.js": "/static/js/runtime-main.36ac425a.js",
    "runtime-main.js.map": "/static/js/runtime-main.36ac425a.js.map",
    "static/css/2.5cf908cf.chunk.css": "/static/css/2.5cf908cf.chunk.css",
    "static/js/2.18b3a576.chunk.js": "/static/js/2.18b3a576.chunk.js",
    "static/js/2.18b3a576.chunk.js.map": "/static/js/2.18b3a576.chunk.js.map",
    "index.html": "/index.html",
    "precache-manifest.bef91531254556a75ba768dee973d1ae.js": "/precache-manifest.bef91531254556a75ba768dee973d1ae.js",
    "service-worker.js": "/service-worker.js",
    "static/css/2.5cf908cf.chunk.css.map": "/static/css/2.5cf908cf.chunk.css.map",
    "static/css/main.ec63fb86.chunk.css.map": "/static/css/main.ec63fb86.chunk.css.map",
    "static/js/2.18b3a576.chunk.js.LICENSE.txt": "/static/js/2.18b3a576.chunk.js.LICENSE.txt",
    "static/js/main.72adcac5.chunk.js.LICENSE.txt": "/static/js/main.72adcac5.chunk.js.LICENSE.txt"
  },
  "entrypoints": [
    "static/js/runtime-main.36ac425a.js",
    "static/css/2.5cf908cf.chunk.css",
    "static/js/2.18b3a576.chunk.js",
    "static/css/main.ec63fb86.chunk.css",
    "static/js/main.72adcac5.chunk.js"
>>>>>>> 6dc21de1
  ]
}<|MERGE_RESOLUTION|>--- conflicted
+++ resolved
@@ -1,27 +1,5 @@
 {
   "files": {
-<<<<<<< HEAD
-    "main.css": "/static/css/main.b568b76a.chunk.css",
-    "main.js": "/static/js/main.64e016c8.chunk.js",
-    "main.js.map": "/static/js/main.64e016c8.chunk.js.map",
-    "runtime-main.js": "/static/js/runtime-main.4f1bbf1b.js",
-    "runtime-main.js.map": "/static/js/runtime-main.4f1bbf1b.js.map",
-    "static/css/2.2ae070eb.chunk.css": "/static/css/2.2ae070eb.chunk.css",
-    "static/js/2.e72e86ce.chunk.js": "/static/js/2.e72e86ce.chunk.js",
-    "static/js/2.e72e86ce.chunk.js.map": "/static/js/2.e72e86ce.chunk.js.map",
-    "index.html": "/index.html",
-    "static/css/2.2ae070eb.chunk.css.map": "/static/css/2.2ae070eb.chunk.css.map",
-    "static/css/main.b568b76a.chunk.css.map": "/static/css/main.b568b76a.chunk.css.map",
-    "static/js/2.e72e86ce.chunk.js.LICENSE.txt": "/static/js/2.e72e86ce.chunk.js.LICENSE.txt",
-    "static/js/main.64e016c8.chunk.js.LICENSE.txt": "/static/js/main.64e016c8.chunk.js.LICENSE.txt"
-  },
-  "entrypoints": [
-    "static/js/runtime-main.4f1bbf1b.js",
-    "static/css/2.2ae070eb.chunk.css",
-    "static/js/2.e72e86ce.chunk.js",
-    "static/css/main.b568b76a.chunk.css",
-    "static/js/main.64e016c8.chunk.js"
-=======
     "main.css": "/static/css/main.ec63fb86.chunk.css",
     "main.js": "/static/js/main.72adcac5.chunk.js",
     "main.js.map": "/static/js/main.72adcac5.chunk.js.map",
@@ -44,6 +22,5 @@
     "static/js/2.18b3a576.chunk.js",
     "static/css/main.ec63fb86.chunk.css",
     "static/js/main.72adcac5.chunk.js"
->>>>>>> 6dc21de1
   ]
 }