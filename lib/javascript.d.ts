// import all modules that are available in the sandbox
// this has the nice side effect that we may augment the global scope
import child_process = require("child_process");

type EmptyCallback = () => void;
type ErrorCallback = (err?: string) => void;
type GenericCallback<T> = (err: string | null, result?: T) => void;

// tslint:disable:no-namespace
declare global {

	namespace iobJS {

		enum StateQuality {
			good = 0x00, // or undefined or null
			bad = 0x01,
			general_problem = 0x01,
			general_device_problem = 0x41,
			general_sensor_problem = 0x81,
			device_not_connected = 0x42,
			sensor_not_connected = 0x82,
			device_reports_error = 0x44,
			sensor_reports_error = 0x84,
		}

		interface State<T extends StateValue = StateValue> {
			/** The value of the state. */
			val: T;

			/** Direction flag: false for desired value and true for actual value. Default: false. */
			ack: boolean;

			/** Unix timestamp. Default: current time */
			ts: number;

			/** Unix timestamp of the last time the value changed */
			lc: number;

			/** Name of the adapter instance which set the value, e.g. "system.adapter.web.0" */
			from: string;

			/** Optional time in seconds after which the state is reset to null */
			expire?: number;

			/** Optional quality of the state value */
			q?: StateQuality;

			/** Optional comment */
			c?: string;
		}

<<<<<<< HEAD
		type PrimitiveTypeStateValue = string | number | boolean;

		type StateValue = PrimitiveTypeStateValue | PrimitiveTypeStateValue[] | Record<string, any>;

=======
>>>>>>> d9e17a81
		interface AbsentState {
			val: null;
			notExist: true;
		}

		type ObjectType = "state" | "channel" | "device";
		type CommonType = "number" | "string" | "boolean" | "array" | "object" | "mixed" | "file";

		// Maybe this should extend Record<string, any>,
		// but the extra properties aren't defined anywhere,
		// so I'd rather force the user to explicitly state
		// he knows what he's doing by casting to any
		interface ObjectCommon {
			/** name of this object */
			name: string;

			// Icon and role aren't defined in SCHEMA.md,
			// but they are being used by some adapters
			/** Icon for this object */
			icon?: string;
			/** role of the object */
			role?: string;
		}

		interface StateCommon extends ObjectCommon {
			/** Type of this state. See https://github.com/ioBroker/ioBroker/blob/master/doc/SCHEMA.md#state-commonrole for a detailed description */
			type?: CommonType;
			/** minimum value */
			min?: number;
			/** maximum value */
			max?: number;
			/** unit of the value */
			unit?: string;
			/** the default value */
			def?: any;
			/** description of this state */
			desc?: string;

			/** if this state is readable */
			read: boolean;
			/** if this state is writable */
			write: boolean;
			/** role of the state (used in user interfaces to indicate which widget to choose) */
			role: string;

			/**
			 * Dictionary of possible values for this state in the form
			 * <pre>
			 * {
			 *     "internal value 1": "displayed value 1",
			 *     "internal value 2": "displayed value 2",
			 *     ...
			 * }
			 * </pre>
			 * In old ioBroker versions, this could also be a string of the form
			 * "val1:text1;val2:text2" (now deprecated)
			 */
			states?: Record<string, string> | string;

			/** ID of a helper state indicating if the handler of this state is working */
			workingID?: string;

			/** attached history information */
			history?: any;
		}
		interface ChannelCommon extends ObjectCommon {
			/** description of this channel */
			desc?: string;
		}
		type OtherCommon = ObjectCommon & {
			[propName: string]: any;
		};

		interface BaseObject {
			/** The ID of this object */
			_id?: string;
			native: Record<string, any>;
			enums?: Record<string, string>;
			type: string; // specified in the derived interfaces
			common: ObjectCommon;
			// acl?: ObjectACL;
		}

		interface StateObject extends BaseObject {
			type: "state";
			common: StateCommon;
			// acl?: StateACL;
		}
		interface PartialStateObject extends Partial<Pick<StateObject, "_id" | "native" | "enums" | "type">> {
			common?: Partial<StateCommon>;
			// acl?: Partial<StateACL>;
		}

		interface ChannelObject extends BaseObject {
			type: "channel";
			common: ChannelCommon;
		}
		interface PartialChannelObject extends Partial<Pick<ChannelObject, "_id" | "native" | "enums" | "type" /* | "acl"*/>> {
			common?: Partial<ChannelCommon>;
		}

		interface DeviceObject extends BaseObject {
			type: "device";
			common: ObjectCommon; // TODO: any definition for device?
		}
		interface PartialDeviceObject extends Partial<Pick<DeviceObject, "_id" | "native" | "enums" | "type" /* | "acl"*/>> {
			common?: Partial<ObjectCommon>;
		}

		// TODO: specify definitions for each object type
		// I grouped them together because I'm lazy...
		interface OtherObject extends BaseObject {
			type: "adapter" | "config" | "enum" | "group" | "host" | "info" | "instance" | "meta" | "script" | "user";
			common: OtherCommon;
		}
		interface PartialOtherObject extends Partial<Pick<OtherObject, "_id" | "native" | "enums" | "type" /* | "acl"*/>> {
			common?: Partial<OtherCommon>;
		}
		/** Represents the change of a state */
		interface ChangedStateObject<TOld extends StateValue = any, TNew extends StateValue = TOld> extends StateObject {
			common: StateCommon;
			native: Record<string, any>;
			id?: string;
			name?: string;
			channelId?: string;
			channelName?: string;
			deviceId?: string;
			deviceName?: string;
			/** The IDs of enums this state is assigned to. For example ["enum.functions.Licht","enum.rooms.Garten"] */
			enumIds?: string[];
			/** The names of enums this state is assigned to. For example ["Licht","Garten"] */
			enumNames?: string[];
			/** new state */
			state: State<TNew>;
			/** @deprecated Use state instead **/
			newState: State<TNew>;
			/** previous state */
			oldState: State<TOld>;
			/** Name of the adapter instance which set the value, e.g. "system.adapter.web.0" */
			from?: string;
			/** Unix timestamp. Default: current time */
			ts?: number;
			/** Unix timestamp of the last time the value changed */
			lc?: number;
			/** Direction flag: false for desired value and true for actual value. Default: false. */
			ack?: boolean;
		}

		type Object = StateObject | ChannelObject | DeviceObject | OtherObject;
		type PartialObject = PartialStateObject | PartialChannelObject | PartialDeviceObject | PartialOtherObject;

		type GetStateCallback<T = any> = (err: string | null, state?: State<T> | AbsentState) => void;
		type SetStateCallback = (err: string | null, id?: string) => void;

		type StateChangeHandler= (obj: ChangedStateObject) => void;

		type SetObjectCallback = (err: string | null, obj: { id: string }) => void;
		type GetObjectCallback = (err: string | null, obj: iobJS.Object) => void;

		type LogLevel = "silly" | "debug" | "info" | "warn" | "error";

		type ReadFileCallback = (err: string | null, file?: Buffer | string, mimeType?: string) => void;

		/** Callback information for a passed message */
		interface MessageCallbackInfo {
			/** The original message payload */
			message: string | object;
			/** ID of this callback */
			id: number;
			// ???
			ack: boolean;
			/** Timestamp of this message */
			time: number;
		}
		type MessageCallback = (result?: any) => void;

		interface Subscription {
			name: string;
			pattern: string | RegExp | string[] | iobJS.SubscribeOptions | iobJS.SubscribeTime | iobJS.AstroSchedule;
		}

		interface SubscribeOptions {
			/** "and" or "or" logic to combine the conditions (default: "and") */
			logic?: "and" | "or";
			/** name is equal or matches to given one or name marches to any item in given list */
			id?: string | string[] | SubscribeOptions[] | RegExp | RegExp[];
			/** name is equal or matches to given one */
			name?: string | string[] | RegExp;
			/** type of change */
			change?: "eq" | "ne" | "gt" | "ge" | "lt" | "le" | "any";
			val?: any;
			/** New value must not be equal to given one */
			valNe?: any;
			/** New value must be greater than given one */
			valGt?: any;
			/** New value must be greater or equal to given one */
			valGe?: any;
			/** New value must be smaller than given one */
			valLt?: any;
			/** New value must be smaller or equal to given one */
			valLe?: any;
			/** Acknowledged state of new value is equal to given one */
			ack?: boolean;
			/** Previous value must be equal to given one */
			oldVal?: any;
			/** Previous value must be not equal to given one */
			oldValNe?: any;
			/** Previous value must be greater than given one */
			oldValGt?: any;
			/** Previous value must be greater or equal given one */
			oldValGe?: any;
			/** Previous value must be smaller than given one */
			oldValLt?: any;
			/** Previous value must be smaller or equal to given one */
			oldValLe?: any;
			/** Acknowledged state of previous value is equal to given one */
			oldAck?: boolean;
			/** New value time stamp must be equal to given one (state.ts == ts) */
			ts?: string;
			/** New value time stamp must be not equal to the given one (state.ts != ts) */
			tsGt?: string;
			/** New value time stamp must be greater than given value (state.ts > ts) */
			tsGe?: string;
			/** New value time stamp must be greater or equal to given one (state.ts >= ts) */
			tsLt?: string;
			/** New value time stamp must be smaller than given one (state.ts < ts) */
			tsLe?: string;
			/** Previous time stamp must be equal to given one (oldState.ts == ts) */
			oldTs?: string;
			/** Previous time stamp must be not equal to the given one (oldState.ts != ts) */
			oldTsGt?: string;
			/** Previous time stamp must be greater than given value (oldState.ts > ts) */
			oldTsGe?: string;
			/** Previous time stamp must be greater or equal to given one (oldState.ts >= ts) */
			oldTsLt?: string;
			/** Previous time stamp must be smaller than given one (oldState.ts < ts) */
			oldTsLe?: string;
			/** Last change time stamp must be equal to given one (state.lc == lc) */
			lc?: string;
			/** Last change time stamp must be not equal to the given one (state.lc != lc) */
			lcGt?: string;
			/** Last change time stamp must be greater than given value (state.lc > lc) */
			lcGe?: string;
			/** Last change time stamp must be greater or equal to given one (state.lc >= lc) */
			lcLt?: string;
			/** Last change time stamp must be smaller than given one (state.lc < lc) */
			lcLe?: string;
			/** Previous last change time stamp must be equal to given one (oldState.lc == lc) */
			oldLc?: string;
			/** Previous last change time stamp must be not equal to the given one (oldState.lc != lc) */
			oldLcGt?: string;
			/** Previous last change time stamp must be greater than given value (oldState.lc > lc) */
			oldLcGe?: string;
			/** Previous last change time stamp must be greater or equal to given one (oldState.lc >= lc) */
			oldLcLt?: string;
			/** Previous last change time stamp must be smaller than given one (oldState.lc < lc) */
			oldLcLe?: string;
			/** Channel ID must be equal or match to given one */
			channelId?: string | string[] | RegExp;
			/** Channel name must be equal or match to given one */
			channelName?: string | string[] | RegExp;
			/** Device ID must be equal or match to given one */
			deviceId?: string | string[] | RegExp;
			/** Device name must be equal or match to given one */
			deviceName?: string | string[] | RegExp;
			/** State belongs to given enum or one enum ID of state satisfy the given regular expression */
			enumId?: string | string[] | RegExp;
			/** State belongs to given enum or one enum name of state satisfy the given regular expression */
			enumName?: string | string[] | RegExp;
			/** New value is from defined adapter */
			from?: string | string[] | RegExp;
			/** New value is not from defined adapter */
			fromNe?: string | string[] | RegExp;
			/** Old value is from defined adapter */
			oldFrom?: string | string[] | RegExp;
			/** Old value is not from defined adapter */
			oldFromNe?: string | string[] | RegExp;
		}

		interface QueryResult {
			/** State-ID */
			[index: number]: string;
			/** Number of matched states */
			length: number;

			/**
			 * Executes a function for each state id in the result array
			 * The execution is canceled if a callback returns false
			 */
			each(callback?: (id: string, index: number) => boolean | void): this;

			/**
			 * Returns the first state found by this query.
			 * If the adapter is configured to subscribe to all states on start,
			 * this can be called synchronously and immediately returns the state.
			 * Otherwise you need to provide a callback.
			 */
<<<<<<< HEAD
			getState<T = any>(callback: GetStateCallback<T>): void;
			getState<T = any>(): State<T> | null | undefined;
=======
			getState(callback: GetStateCallback): void;
			getState(): State | null | undefined;
>>>>>>> d9e17a81

			/**
			 * Sets all queried states to the given value.
			 */
<<<<<<< HEAD
			setState<T extends StateValue>(id: string, state: T | State<T> | Partial<State<T>>, ack?: boolean, callback?: SetStateCallback): this;
=======
			setState(id: string, state: string | number | boolean | State | Partial<State>, ack?: boolean, callback?: SetStateCallback): this;
>>>>>>> d9e17a81

			/**
			 * Subscribes the given callback to changes of the matched states.
			 */
			on(callback: StateChangeHandler): this;
		}

		/**
		 * * "sunrise": sunrise (top edge of the sun appears on the horizon)
		 * * "sunriseEnd": sunrise ends (bottom edge of the sun touches the horizon)
		 * * "goldenHourEnd": morning golden hour (soft light, best time for photography) ends
		 * * "solarNoon": solar noon (sun is in the highest position)
		 * * "goldenHour": evening golden hour starts
		 * * "sunsetStart": sunset starts (bottom edge of the sun touches the horizon)
		 * * "sunset": sunset (sun disappears below the horizon, evening civil twilight starts)
		 * * "dusk": dusk (evening nautical twilight starts)
		 * * "nauticalDusk": nautical dusk (evening astronomical twilight starts)
		 * * "night": night starts (dark enough for astronomical observations)
		 * * "nightEnd": night ends (morning astronomical twilight starts)
		 * * "nauticalDawn": nautical dawn (morning nautical twilight starts)
		 * * "dawn": dawn (morning nautical twilight ends, morning civil twilight starts)
		 * * "nadir": nadir (darkest moment of the night, sun is in the lowest position)
		 */
		type AstroPattern = "sunrise" | "sunriseEnd" | "goldenHourEnd" | "solarNoon" | "goldenHour" | "sunsetStart" | "sunset" | "dusk" | "nauticalDusk" | "night" | "nightEnd" | "nauticalDawn" | "dawn" | "nadir";

		interface AstroSchedule {
			astro: AstroPattern;
			/**
			 * Shift to the astro schedule.
			 */
			shift?: number;
		}

		interface AstroDate {
			astro: AstroPattern;
			/** Offset to the astro event in minutes */
			offset?: number;
			/** Date for which the astro time is wanted */
			date?: Date;
		}

		/**
		 * from https://github.com/node-schedule/node-schedule
		 */
		interface ScheduleRule {
			/**
			 * Day of the month.
			 */
			date?: number | number[] | string | string[];

			/**
			 * Day of the week.
			 */
			dayOfWeek?: number | number[] | string | string[];

			/**
			 * Hour.
			 */
			hour?: number | number[] | string | string[];

			/**
			 * Minute.
			 */
			minute?: number | number[] | string | string[];

			/**
			 * Month.
			 */
			month?: number | number[] | string | string[];

			/**
			 * Second.
			 */
			second?: number | number[] | string | string[];

			/**
			 * Year.
			 */
			year?: number | number[] | string | string[];
			/**
			 * timezone which should be used
			 * https://github.com/moment/moment-timezone
			 */
			tz?: string;
		}

		/**
		 * from https://github.com/node-schedule/node-schedule
		 */
		interface ScheduleRuleConditional {
			/**
			 * set a start time for schedule
			 * a Data object or a dateString resp a number in milliseconds which can create a Date object
			 */
			start?: Date | string | number;
			/**
			 * set an end time for schedule
			 * a Data object or a dateString resp a number in milliseconds which can create a Date object
			 */
			end?: Date | string | number;
			/**
			 * timezone which should be used
			 * https://github.com/moment/moment-timezone
			 */
			tz?: string;
			/**
			 * scheduling rule
			 * schedule rule, a Data object or a dateString resp a number in milliseconds which can create a Date object
			 */
			rule: ScheduleRule | Date | string | number;
		}

		type SchedulePattern = ScheduleRule | ScheduleRuleConditional | Date | string | number;

		interface SubscribeTime {
			time: SchedulePattern;
		}
	} // end namespace iobJS

	// =======================================================
	// available functions in the sandbox
	// =======================================================

	// The already pre-loaded request module
	const request: typeof import("request");

	/**
	 * The instance number of the JavaScript adapter this script runs in
	 */
	const instance: number;
	/**
	 * The name of the current script
	 */
	const name: string;
	/**
	 * The name of the current script
	 */
	const scriptName: string;

	/**
	 * Queries all states with the given selector
	 * @param selector See @link{https://github.com/ioBroker/ioBroker.javascript#---selector} for a description
	 */
	function $(selector: string): iobJS.QueryResult;

	/**
	 * Prints a message in the ioBroker log
	 * @param message The message to print
	 * @param severity (optional) severity of the message. default = "info"
	 */
	function log(message: string, severity?: iobJS.LogLevel): void;

	// TODO: Do we need this?
	// namespace console {
	// 	/** log message with debug level */
	// 	function debug(message: string): void;
	// 	/** log message with info level (default output level for all adapters) */
	// 	function info(message: string): void;
	// 	/** log message with warning severity */
	// 	function warn(message: string): void;
	// 	/** log message with error severity */
	// 	function error(message: string): void;
	// }

	/**
	 * Executes a system command
	 */
	function exec(command: string, callback?: (err: Error, stdout: string, stderr: string) => void): child_process.ChildProcess;

	/**
	 * Sends an email using the email adapter.
	 * See the adapter documentation for a description of the msg parameter.
	 */
	function email(msg: any): void;

	/**
	 * Sends a pushover message using the pushover adapter.
	 * See the adapter documentation for a description of the msg parameter.
	 */
	function pushover(msg: any): void;

	/**
	 * Causes all changes of the state with id1 to the state with id2.
	 * The return value can be used to unsubscribe later
	 */
	function on(id1: string, id2: string): any;
	/**
	 * Causes all changes of the state with id1 to the state with id2
	 */
	function subscribe(id1: string, id2: string): any;

	/**
	 * Watches the state with id1 for changes and overwrites the state with id2 with value2 when any occur.
	 * @param id1 The state to watch for changes
	 * @param id2 The state to update when changes occur
	 * @param value2 The value to write into state `id2` when `id1` gets changed
	 */
	function on(id1: string, id2: string, value2: any): any;
	/**
	 * Watches the state with id1 for changes and overwrites the state with id2 with value2 when any occur.
	 * @param id1 The state to watch for changes
	 * @param id2 The state to update when changes occur
	 * @param value2 The value to write into state `id2` when `id1` gets changed
	 */
	function subscribe(id1: string, id2: string, value2: any): any;

	/**
	 * Subscribe to changes of the matched states.
	 */
	function on(pattern: string | RegExp | string[], handler: iobJS.StateChangeHandler): any;
	function on(
		astroOrScheduleOrOptions: iobJS.AstroSchedule | iobJS.SubscribeTime | iobJS.SubscribeOptions, 
		handler: iobJS.StateChangeHandler
	): any;
	/**
	 * Subscribe to changes of the matched states.
	 */
	function subscribe(pattern: string | RegExp | string[], handler: iobJS.StateChangeHandler): any;
	function subscribe(
		astroOrScheduleOrOptions: iobJS.AstroSchedule | iobJS.SubscribeTime | iobJS.SubscribeOptions, 
		handler: iobJS.StateChangeHandler
	): any;

	/**
	 * Returns the list of all currently active subscriptions
	 */
	function getSubscriptions(): { [id: string]: iobJS.Subscription[] };

	/**
	 * Unsubscribe from changes of the given object ID(s) or handler(s)
	 */
	function unsubscribe(id: string | string[]): boolean;
	function unsubscribe(handler: any | any[]): boolean;

	function adapterSubscribe(id: string): void;
	function adapterUnsubscribe(id: string): void;

	/**
	 * Schedules a function to be executed on a defined schedule.
	 * The return value can be used to clear the schedule later.
	 */
	function schedule(pattern: string | iobJS.SchedulePattern, callback: () => void): any;
	function schedule(date: Date, callback: () => void): any;
	function schedule(astro: iobJS.AstroSchedule, callback: () => void): any;
	/**
	 * Clears a schedule. Returns true if it was successful.
	 */
	function clearSchedule(schedule: any): boolean;

	/**
	 * Calculates the astro time which corresponds to the given pattern.
	 * For valid patterns, see @link{https://github.com/ioBroker/ioBroker.javascript#astro--function}
	 * @param date (optional) The date for which the astro time should be calculated. Default = today
	 * @param offsetMinutes (optional) The amount of minutes to be added to the return value.
	 */
	function getAstroDate(pattern: string, date?: number, offsetMinutes?: number): Date;

	/**
	 * Determines if now is between sunrise and sunset.
	 */
	function isAstroDay(): boolean;

	/**
	 * Sets a state to the given value
	 * @param id The ID of the state to be set
	 */
	function setState<T extends iobJS.StateValue>(id: string, state: T | iobJS.State<T> | Partial<iobJS.State<T>>, callback?: iobJS.SetStateCallback): void;
	function setState<T extends iobJS.StateValue>(id: string, state: T | iobJS.State<T> | Partial<iobJS.State<T>>, ack: boolean, callback?: iobJS.SetStateCallback): void;

	/**
	 * Sets a state to the given value after a timeout has passed.
	 * Returns the timer so it can be manually cleared with clearStateDelayed
	 * @param id The ID of the state to be set
	 * @param delay The delay in milliseconds
	 * @param clearRunning (optional) Whether an existing timeout for this state should be cleared
	 */
	function setStateDelayed(id: string, state: string | number | boolean | iobJS.State | Partial<iobJS.State>, delay: number, clearRunning: boolean, callback?: iobJS.SetStateCallback): any;
	function setStateDelayed(id: string, state: string | number | boolean | iobJS.State | Partial<iobJS.State>, ack: boolean, clearRunning: boolean, callback?: iobJS.SetStateCallback): any;
	function setStateDelayed(id: string, state: string | number | boolean | iobJS.State | Partial<iobJS.State>, ack: boolean, delay: number, callback?: iobJS.SetStateCallback): any;
	function setStateDelayed(id: string, state: string | number | boolean | iobJS.State | Partial<iobJS.State>, delay: number, callback?: iobJS.SetStateCallback): any;
	function setStateDelayed(id: string, state: string | number | boolean | iobJS.State | Partial<iobJS.State>, callback?: iobJS.SetStateCallback): any;
	function setStateDelayed(id: string, state: string | number | boolean | iobJS.State | Partial<iobJS.State>, ack: boolean, delay: number, clearRunning: boolean, callback?: iobJS.SetStateCallback): any;

	/**
	 * Clears a timer created by setStateDelayed
	 * @param id The state id for which the timer should be cleared
	 * @param timerID (optional) ID of the specific timer to clear. If none is given, all timers are cleared.
	 */
	function clearStateDelayed(id: string, timerID?: any): boolean;

	/**
	 * Returns the state with the given ID.
	 * If the adapter is configured to subscribe to all states on start,
	 * this can be called synchronously and immediately returns the state.
	 * Otherwise you need to provide a callback.
	 */
<<<<<<< HEAD
	function getState<T extends iobJS.StateValue = any>(id: string, callback: iobJS.GetStateCallback<T>): void;
	function getState<T extends iobJS.StateValue = any>(id: string): iobJS.State<T> | iobJS.AbsentState;
=======
	function getState(id: string, callback: iobJS.GetStateCallback): void;
	function getState(id: string): iobJS.State | iobJS.AbsentState;
>>>>>>> d9e17a81

	/**
	 * Checks if the state with the given ID exists
	 */
	function existsState(id: string): boolean;
	/**
	 * Checks if the object with the given ID exists
	 */
	function existsObject(id: string): boolean;

	/**
	 * Returns the IDs of the states with the given name
	 * @param forceArray (optional) Ensures that the return value is always an array, even if only one ID was found.
	 */
	function getIdByName(name: string, forceArray?: boolean): string | string[];

	/**
	 * Reads an object from the object db
	 */
	function getObject(id: string, enumName?: string): iobJS.Object;
	/** Creates or overwrites an object in the object db */
	function setObject(id: string, obj: iobJS.Object, callback?: iobJS.SetObjectCallback): void;
	/** Extend an object and create it if it might not exist */
	function extendObject(id: string, objPart: iobJS.PartialObject, callback?: iobJS.SetObjectCallback): void;

	function getEnums(enumName?: string): any;

	/**
	 * Creates a state and the corresponding object under the javascript namespace.
	 * @param name The name of the state without the namespace
	 * @param initValue (optional) Initial value of the state
	 * @param forceCreation (optional) Override the state if it already exists
	 * @param common (optional) Common part of the state object
	 * @param native (optional) Native part of the state object
	 * @param callback (optional) Called after the state was created
	 */
	function createState(name: string, callback?: iobJS.SetStateCallback): void;
	function createState(name: string, initValue: any, callback?: iobJS.SetStateCallback): void;
	function createState(name: string, initValue: any, forceCreation: boolean, callback?: iobJS.SetStateCallback): void;
	function createState(name: string, initValue: any, forceCreation: boolean, common: Partial<iobJS.StateCommon>, callback?: iobJS.SetStateCallback): void;
	function createState(name: string, initValue: any, forceCreation: boolean, common: Partial<iobJS.StateCommon>, native: any, callback?: iobJS.SetStateCallback): void;
	function createState(name: string, common: Partial<iobJS.StateCommon>, callback?: iobJS.SetStateCallback): void;
	function createState(name: string, initValue: any, common: Partial<iobJS.StateCommon>, callback?: iobJS.SetStateCallback): void;
	function createState(name: string, common: Partial<iobJS.StateCommon>, native: any, callback?: iobJS.SetStateCallback): void;
	function createState(name: string, initValue: any, common: Partial<iobJS.StateCommon>, native: any, callback?: iobJS.SetStateCallback): void;

	/**
	 * Deletes the state with the given ID
	 * @param callback (optional) Is called after the state was deleted (or not).
	 */
	function deleteState(id: string, callback?: GenericCallback<boolean>): void;

	/**
	 * Sends a message to a specific instance or all instances of some specific adapter.
	 * @param instanceName The instance to send this message to.
	 * If the ID of an instance is given (e.g. "admin.0"), only this instance will receive the message.
	 * If the name of an adapter is given (e.g. "admin"), all instances of this adapter will receive it.
	 * @param command (optional) Command name of the target instance. Default: "send"
	 * @param message The message (e.g. params) to send.
	 */
	function sendTo(instanceName: string, message: string | object, callback?: iobJS.MessageCallback | iobJS.MessageCallbackInfo): void;
	function sendTo(instanceName: string, command: string, message: string | object, callback?: iobJS.MessageCallback | iobJS.MessageCallbackInfo): void;

	type CompareTimeOperations =
		"between" | "not between" |
		">" | ">=" | "<" | "<=" | "==" | "<>"
		;

	/**
	 * Compares two or more times
	 * @param timeToCompare - The time to compare with startTime and/or endTime. If none is given, the current time is used
	 */
	function compareTime(
		startTime: string | number | Date | iobJS.AstroDate,
		endTime: string | number | Date | iobJS.AstroDate,
		operation: CompareTimeOperations,
		timeToCompare?: string | number | Date | iobJS.AstroDate,
	): boolean;

	/** Sets up a callback which is called when the script stops */
	function onStop(callback: (cb?: () => void) => void, timeout?: number): void;

	function formatValue(value: number | string, format?: any): string;
	function formatValue(value: number | string, decimals: number, format?: any): string;
	function formatDate(dateObj: string | Date | number, format: string, language?: string): string;
	function formatDate(dateObj: string | Date | number, isDuration: boolean | string, format: string, language?: string): string;

	function getDateObject(date: number | string | Date): Date;

	/**
	 * Writes a file.
	 * @param id Name of the root directory. This should be the adapter instance, e.g. "admin.0"
	 * @param name File name
	 * @param data Contents of the file
	 * @param callback Is called when the operation has finished (successfully or not)
	 */
	function writeFile(id: string, name: string, data: Buffer | string, callback: ErrorCallback): void;

	/**
	 * Reads a file.
	 * @param id Name of the root directory. This should be the adapter instance, e.g. "admin.0"
	 * @param name File name
	 * @param callback Is called when the operation has finished (successfully or not)
	 */
	function readFile(id: string, name: string, callback: iobJS.ReadFileCallback): void;

	/**
	 * Deletes a file.
	 * @param id Name of the root directory. This should be the adapter instance, e.g. "admin.0"
	 * @param name File name
	 * @param callback Is called when the operation has finished (successfully or not)
	 */
	function unlink(id: string, name: string, callback: ErrorCallback): void;
	/**
	 * Deletes a file.
	 * @param id Name of the root directory. This should be the adapter instance, e.g. "admin.0"
	 * @param name File name
	 * @param callback Is called when the operation has finished (successfully or not)
	 */
	function delFile(id: string, name: string, callback: ErrorCallback): void;

	function getHistory(instance: any, options: any, callback: any): any;

	/**
	 * Starts or restarts a script by name
	 * @param scriptName (optional) Name of the script. If none is given, the current script is (re)started.
	 */
	function runScript(scriptName?: string, callback?: ErrorCallback): boolean;
	/**
	 * Starts or restarts a script by name
	 * @param scriptName (optional) Name of the script. If none is given, the current script is (re)started.
	 * @param ignoreIfStarted If set to true, running scripts will not be restarted.
	 * @param callback (optional) Is called when the script has finished (successfully or not)
	 */
	function startScript(scriptName: string | undefined, ignoreIfStarted: boolean, callback?: GenericCallback<boolean>): boolean;
	/**
	 * Starts or restarts a script by name
	 * @param scriptName (optional) Name of the script. If none is given, the current script is (re)started.
	 * @param callback (optional) Is called when the script has finished (successfully or not)
	 */
<<<<<<< HEAD
	function startScript(scriptName?: string, ignoreIfStarted?: boolean, callback?: GenericCallback<boolean>): boolean;
=======
>>>>>>> d9e17a81
	function startScript(scriptName?: string, callback?: GenericCallback<boolean>): boolean;
	/**
	 * Stops a script by name
	 * @param scriptName (optional) Name of the script. If none is given, the current script is stopped.
	 */
<<<<<<< HEAD
	function stopScript(scriptName: string, callback?: GenericCallback<boolean>): boolean;
=======
	function stopScript(scriptName: string | undefined, callback?: GenericCallback<boolean>): boolean;
>>>>>>> d9e17a81
	function isScriptActive(scriptName: string): boolean;

	/** Converts a value to an integer */
	function toInt(val: any): number;
	/** Converts a value to a floating point number */
	function toFloat(val: any): number;
	/** Converts a value to a boolean */
	function toBoolean(val: any): boolean;

	/**
	 * Digs in an object for the property value at the given path.
	 * @param obj The object to dig in
	 * @param path The path of the property to dig for in the given object
	 */
	function getAttr(obj: string | Record<string, any>, path: string | string[]): any;
}<|MERGE_RESOLUTION|>--- conflicted
+++ resolved
@@ -49,13 +49,10 @@
 			c?: string;
 		}
 
-<<<<<<< HEAD
 		type PrimitiveTypeStateValue = string | number | boolean;
 
 		type StateValue = PrimitiveTypeStateValue | PrimitiveTypeStateValue[] | Record<string, any>;
 
-=======
->>>>>>> d9e17a81
 		interface AbsentState {
 			val: null;
 			notExist: true;
@@ -353,22 +350,13 @@
 			 * this can be called synchronously and immediately returns the state.
 			 * Otherwise you need to provide a callback.
 			 */
-<<<<<<< HEAD
 			getState<T = any>(callback: GetStateCallback<T>): void;
 			getState<T = any>(): State<T> | null | undefined;
-=======
-			getState(callback: GetStateCallback): void;
-			getState(): State | null | undefined;
->>>>>>> d9e17a81
 
 			/**
 			 * Sets all queried states to the given value.
 			 */
-<<<<<<< HEAD
 			setState<T extends StateValue>(id: string, state: T | State<T> | Partial<State<T>>, ack?: boolean, callback?: SetStateCallback): this;
-=======
-			setState(id: string, state: string | number | boolean | State | Partial<State>, ack?: boolean, callback?: SetStateCallback): this;
->>>>>>> d9e17a81
 
 			/**
 			 * Subscribes the given callback to changes of the matched states.
@@ -665,13 +653,8 @@
 	 * this can be called synchronously and immediately returns the state.
 	 * Otherwise you need to provide a callback.
 	 */
-<<<<<<< HEAD
 	function getState<T extends iobJS.StateValue = any>(id: string, callback: iobJS.GetStateCallback<T>): void;
 	function getState<T extends iobJS.StateValue = any>(id: string): iobJS.State<T> | iobJS.AbsentState;
-=======
-	function getState(id: string, callback: iobJS.GetStateCallback): void;
-	function getState(id: string): iobJS.State | iobJS.AbsentState;
->>>>>>> d9e17a81
 
 	/**
 	 * Checks if the state with the given ID exists
@@ -812,20 +795,12 @@
 	 * @param scriptName (optional) Name of the script. If none is given, the current script is (re)started.
 	 * @param callback (optional) Is called when the script has finished (successfully or not)
 	 */
-<<<<<<< HEAD
-	function startScript(scriptName?: string, ignoreIfStarted?: boolean, callback?: GenericCallback<boolean>): boolean;
-=======
->>>>>>> d9e17a81
 	function startScript(scriptName?: string, callback?: GenericCallback<boolean>): boolean;
 	/**
 	 * Stops a script by name
 	 * @param scriptName (optional) Name of the script. If none is given, the current script is stopped.
 	 */
-<<<<<<< HEAD
-	function stopScript(scriptName: string, callback?: GenericCallback<boolean>): boolean;
-=======
 	function stopScript(scriptName: string | undefined, callback?: GenericCallback<boolean>): boolean;
->>>>>>> d9e17a81
 	function isScriptActive(scriptName: string): boolean;
 
 	/** Converts a value to an integer */
