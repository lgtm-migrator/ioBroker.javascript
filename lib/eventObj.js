--- conflicted
+++ resolved
@@ -141,17 +141,10 @@
             enumIds: {
                 get: function () {
                     if (!context.isEnums) return undefined;
-<<<<<<< HEAD
-                    const enumIds = {};
-                    const enumNames = {};
-                    getObjectEnumsSync(this.id, enumIds, enumNames);
-                    Object.defineProperty(this, 'enumNames', {value: enumNames});
-=======
                     let enumIds = {};
                     let enumNames = {};
                     getObjectEnumsSync(context, this.id, enumIds, enumNames);
                     Object.defineProperty(context, this, 'enumNames', {value: enumNames});
->>>>>>> 0e59e5b4
                     return doGetter(this, 'enumIds', enumIds);
                 },
                 configurable: true
@@ -159,15 +152,9 @@
             enumNames: {
                 get: function () {
                     if (!context.isEnums) return undefined;
-<<<<<<< HEAD
-                    const enumIds = {};
-                    const enumNames = {};
-                    getObjectEnumsSync(this.id, enumIds, enumNames);
-=======
                     let enumIds = {};
                     let enumNames = {};
                     getObjectEnumsSync(context, this.id, enumIds, enumNames);
->>>>>>> 0e59e5b4
                     Object.defineProperty(this, 'enumIds', {value: enumIds});
                     return doGetter(this, 'enumNames', enumNames);
                 },
