--- conflicted
+++ resolved
@@ -381,13 +381,8 @@
                     if (!pass) continue;
 
                     if (_enums.length) {
-<<<<<<< HEAD
-                        const enumIds = [];
-                        eventObj.getObjectEnumsSync(id, enumIds);
-=======
                         let enumIds = [];
                         eventObj.getObjectEnumsSync(context, id, enumIds);
->>>>>>> 0e59e5b4
 
                         for (let m = 0; m < _enums.length; m++) {
                             if (!_enums[m]) continue;
@@ -458,13 +453,8 @@
                     if (!pass) continue;
 
                     if (_enums.length) {
-<<<<<<< HEAD
-                        const enumIds = [];
-                        eventObj.getObjectEnumsSync(id, enumIds);
-=======
                         let enumIds = [];
                         eventObj.getObjectEnumsSync(context, id, enumIds);
->>>>>>> 0e59e5b4
 
                         for (let n = 0; n < _enums.length; n++) {
                             if (!_enums[n]) continue;
@@ -557,13 +547,8 @@
                     }
 
                     if (_enums.length) {
-<<<<<<< HEAD
-                        const enumIds = [];
-                        eventObj.getObjectEnumsSync(id, enumIds);
-=======
                         let enumIds = [];
                         eventObj.getObjectEnumsSync(context, id, enumIds);
->>>>>>> 0e59e5b4
 
                         for (let nn = 0; nn < _enums.length; nn++) {
                             if (!_enums[nn]) continue;
@@ -1416,15 +1401,9 @@
                 adapter.log.warn('Object "' + id + '" does not exist');
                 return null;
             } else if (enumName) {
-<<<<<<< HEAD
-                const e = eventObj.getObjectEnumsSync(id);
-                const obj = JSON.parse(JSON.stringify(objects[id]));
-                obj.enumIds = JSON.parse(JSON.stringify(e.enumIds));
-=======
                 let e = eventObj.getObjectEnumsSync(context, id);
                 let obj = JSON.parse(JSON.stringify(objects[id]));
                 obj.enumIds   = JSON.parse(JSON.stringify(e.enumIds));
->>>>>>> 0e59e5b4
                 obj.enumNames = JSON.parse(JSON.stringify(e.enumNames));
                 if (typeof enumName === 'string') {
                     const r = new RegExp('^enum\\.' + enumName + '\\.');
