import GenericBlock from '../GenericBlock';
import Compile from '../../Compile';

class TriggerState extends GenericBlock {
    constructor(props) {
        super(props, TriggerState.getStaticData());
    }

    static compile(config, context) {
        return `on({id: "${config.oid || ''}", change: ${config.tagCard === 'on update' ? 'any' : 'ne'}}, ${Compile.STANDARD_FUNCTION});`
    }

    onTagChange(tagCard) {
        this.setState({
            inputs: [
                {
                    nameRender: 'renderObjectID',
<<<<<<< HEAD
                    attr: 'renderObjectID',
                    nameBlock: 'Alive for alarm adapter',
                    defaultValue: 'system.adapter.ad...'
=======
                    attr: 'oid',
                    defaultValue: ''
>>>>>>> 040085f4
                }
            ]
        });
    }

    static getStaticData() {
        return {
            acceptedBy: 'triggers',
            name: { en: 'State', ru: 'State' },
            id: 'TriggerState',
            icon: 'FlashOn',
            tagCardArray: ['on update', 'on change']
        }
    }

    getData() {
        return TriggerState.getStaticData();
    }
}

export default TriggerState;<|MERGE_RESOLUTION|>--- conflicted
+++ resolved
@@ -15,14 +15,8 @@
             inputs: [
                 {
                     nameRender: 'renderObjectID',
-<<<<<<< HEAD
-                    attr: 'renderObjectID',
-                    nameBlock: 'Alive for alarm adapter',
-                    defaultValue: 'system.adapter.ad...'
-=======
                     attr: 'oid',
                     defaultValue: ''
->>>>>>> 040085f4
                 }
             ]
         });
