--- conflicted
+++ resolved
@@ -116,32 +116,7 @@
     }
 
     onTagChange(tagCard) {
-<<<<<<< HEAD
-        this.setState({
-            inputs: [
-                {
-                    backText: 'use trigger value',
-                    nameRender: 'renderCheckbox',
-                    attr: 'offset',
-                },
-                {
-                    nameRender: 'renderObjectID',
-                    attr: 'oid',
-                    defaultValue: '',
-                    openCheckbox: true
-                },
-                {                    
-                    nameRender: 'renderText',
-                    attr:'text',
-                    defaultValue: 30
-                },
-            ],
-            openCheckbox: true,
-            iconTag: true
-        });
-=======
         this._setInputs(this.state.settings.useTrigger);
->>>>>>> 482062e0
     }
 
     static getStaticData() {
