import React from 'react';
// import I18n from '@iobroker/adapter-react/i18n';
import PropTypes from 'prop-types';
import cls from './style.module.scss';
import MaterialDynamicIcon from '../../helpers/MaterialDynamicIcon';
import utils from '../../helpers/utils'

<<<<<<< HEAD
const CardMenu = ({ name, id, active, icon }) => {
    return <div onDoubleClick={()=>console.log('sss')} key={id} className={`${cls.switchesItem} ${active ? cls.switchesItemActive : null}`}>
        <MaterialDynamicIcon iconName={icon} className={cls.iconThem} />
=======
const CardMenu = ({ name, id, active, icon, adapter, socket }) => {
    return <div key={id} className={`${cls.switchesItem} ${active ? cls.switchesItemActive : null}`}>
        <MaterialDynamicIcon iconName={icon} className={cls.iconThem} adapter={adapter} socket={socket}/>
>>>>>>> 3a38d343
        <span>
            {utils.getName(name)}
        </span>
    </div>;
}

CardMenu.defaultProps = {
    name: '',
    active: false,
    id: ''
};

CardMenu.propTypes = {
    name: PropTypes.oneOfType([PropTypes.string, PropTypes.object]),
    active: PropTypes.bool
};

export default CardMenu;<|MERGE_RESOLUTION|>--- conflicted
+++ resolved
@@ -5,15 +5,9 @@
 import MaterialDynamicIcon from '../../helpers/MaterialDynamicIcon';
 import utils from '../../helpers/utils'
 
-<<<<<<< HEAD
-const CardMenu = ({ name, id, active, icon }) => {
-    return <div onDoubleClick={()=>console.log('sss')} key={id} className={`${cls.switchesItem} ${active ? cls.switchesItemActive : null}`}>
-        <MaterialDynamicIcon iconName={icon} className={cls.iconThem} />
-=======
 const CardMenu = ({ name, id, active, icon, adapter, socket }) => {
     return <div key={id} className={`${cls.switchesItem} ${active ? cls.switchesItemActive : null}`}>
         <MaterialDynamicIcon iconName={icon} className={cls.iconThem} adapter={adapter} socket={socket}/>
->>>>>>> 3a38d343
         <span>
             {utils.getName(name)}
         </span>
