import { FormControl, FormHelperText, Input, MenuItem, Select } from '@material-ui/core';
import React, { useState } from 'react';
import I18n from '@iobroker/adapter-react/i18n';
import PropTypes from 'prop-types';
import cls from './style.module.scss';
import clsx from 'clsx';
import CustomCheckbox from '../CustomCheckbox';

const CustomSelect = ({ multiple, value, customValue, title, attr, options, style, onChange, className }) => {
    const [inputText, setInputText] = useState(value || options[0].value);
    return <FormControl
        className={clsx(cls.root, className)}
        fullWidth
        style={style}
    >
        <Select
            value={customValue ? value : inputText}
            fullWidth
            multiple={multiple}
            renderValue={selected => {
                if (multiple && selected.join) {
                    const titles = selected
                        .map(sel => options.find(item => item.value === sel || (sel === '_' && item.value === '')) || sel)
                        .map(item => typeof item === 'object' ? item.titleShort || item.title : item);

                    return titles.join(', ');
                } else {
                    const item = options ? options.find(item => item.value === selected || (selected === '_' && item.value === '')) : null;
                    return item?.title || selected;
                }
            }}
            onChange={e => {
                !customValue && setInputText(e.target.value);
                if (multiple && !!options.find(el => el.only)) {
                    debugger
                    const valueOnly = options.find(el => el.only).value;
                    if (e.target.value.length === options.length - 1 && e.target.value.includes(valueOnly)) {
                        return onChange(e.target.value.filter(el => el !== valueOnly));
                    }
                    if (e.target.value.includes(valueOnly)) {
                        return onChange(options.map(el => el.value));
                    }
                }
                onChange(e.target.value);
            }}
            input={<Input name={attr} id={attr + '-helper'} />}
        >
<<<<<<< HEAD
            {!multiple && options.map(item => <MenuItem style={{ placeContent: 'space-between' }} key={'key-' + item.value} value={item.value || '_'}>{I18n.t(item.title)}{item.title2 && <div>{item.title2}</div>}</MenuItem>)}
            {multiple && options.map(item => <MenuItem style={{ placeContent: 'space-between' }} key={'key-' + item.value} value={item.value || '_'}>{I18n.t(item.value)} <CustomCheckbox customValue value={value.includes(item.value)} /></MenuItem>)}
=======
            {!multiple && options && options.map(item => <MenuItem style={{placeContent: 'space-between'}} key={'key-' + item.value} value={item.value || '_'}>{I18n.t(item.title)}{item.title2 && <span>{item.title2}</span>}</MenuItem>)}
            { multiple && options && options.map(item => <MenuItem key={'key-' + item} value={item || '_'}>{I18n.t(item)} <Checkbox checked={inputText.includes(item)} /></MenuItem>)}
>>>>>>> 3a38d343
        </Select>
        {title ? <FormHelperText>{I18n.t(title)}</FormHelperText> : null}
    </FormControl>;
}

CustomSelect.defaultProps = {
    value: '',
    className: null,
    table: false,
    customValue: false,
    multiple: false
};

CustomSelect.propTypes = {
    title: PropTypes.string,
    attr: PropTypes.string,
    options: PropTypes.array.isRequired,
    style: PropTypes.object,
    onChange: PropTypes.func
};

export default CustomSelect;<|MERGE_RESOLUTION|>--- conflicted
+++ resolved
@@ -45,13 +45,8 @@
             }}
             input={<Input name={attr} id={attr + '-helper'} />}
         >
-<<<<<<< HEAD
-            {!multiple && options.map(item => <MenuItem style={{ placeContent: 'space-between' }} key={'key-' + item.value} value={item.value || '_'}>{I18n.t(item.title)}{item.title2 && <div>{item.title2}</div>}</MenuItem>)}
-            {multiple && options.map(item => <MenuItem style={{ placeContent: 'space-between' }} key={'key-' + item.value} value={item.value || '_'}>{I18n.t(item.value)} <CustomCheckbox customValue value={value.includes(item.value)} /></MenuItem>)}
-=======
-            {!multiple && options && options.map(item => <MenuItem style={{placeContent: 'space-between'}} key={'key-' + item.value} value={item.value || '_'}>{I18n.t(item.title)}{item.title2 && <span>{item.title2}</span>}</MenuItem>)}
-            { multiple && options && options.map(item => <MenuItem key={'key-' + item} value={item || '_'}>{I18n.t(item)} <Checkbox checked={inputText.includes(item)} /></MenuItem>)}
->>>>>>> 3a38d343
+            {!multiple && options && options.map(item => <MenuItem style={{ placeContent: 'space-between' }} key={'key-' + item.value} value={item.value || '_'}>{I18n.t(item.title)}{item.title2 && <div>{item.title2}</div>}</MenuItem>)}
+            {multiple && options && options.map(item => <MenuItem style={{ placeContent: 'space-between' }} key={'key-' + item.value} value={item.value || '_'}>{I18n.t(item.title)} <CustomCheckbox customValue value={value.includes(item.value)} /></MenuItem>)}
         </Select>
         {title ? <FormHelperText>{I18n.t(title)}</FormHelperText> : null}
     </FormControl>;
