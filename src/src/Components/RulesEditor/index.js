import React, { Fragment, useEffect, useState } from 'react';
import cls from './rules.module.scss';
import MusicNoteIcon from '@material-ui/icons/MusicNote';
import ShuffleIcon from '@material-ui/icons/Shuffle';
import PlaylistPlayIcon from '@material-ui/icons/PlaylistPlay';
import CustomInput from './components/CustomInput';
import { CustomDragLayer } from './components/CustomDragLayer';
import CustomDragItem from './components/CardMenu/CustomDragItem';
import ContentBlockItems from './components/ContentBlockItems';
import HamburgerMenu from './components/HamburgerMenu';
import { useStateLocal } from './hooks/useStateLocal';
import CustomSwitch from './components/CustomSwitch';
import CustomCheckbox from './components/CustomCheckbox';
import CustomHint from './components/CustomHint';
import { ContextWrapper } from './components/ContextWrapper';
// import PropTypes from 'prop-types';

const STANDARD_FUNCTION = `async function (obj) {
    if (__%%CONDITION%%__) {
__%%THEN%%__
    } else {
__%%ELSE%%__
    }
}`

// import I18n from '@iobroker/adapter-react/i18n';
// import DialogMessage from '@iobroker/adapter-react/Dialogs/Message';
const allSwitches = [
    {
        name: 'Trigger1',
        icon: props => <MusicNoteIcon {...props} className={cls.icon_them} />,
        typeBlock: 'when',

        // acceptedOn: ['when'],
        type: 'trigger',
        compile: (config, context) => `schedule('* 1 * * *', ${STANDARD_FUNCTION});`
    },
    {
        name: 'Condition1',
        icon: (props) => <ShuffleIcon {...props} className={cls.icon_them} />,
        typeBlock: 'and',

        // acceptedOn: ['or', 'and'],
        type: 'condition',
        compile: (config, context) => `obj.val === "1"`
    },
    {
        name: 'Action1',
        icon: (props) => <PlaylistPlayIcon {...props} className={cls.icon_them} />,
        typeBlock: 'then',

        // acceptedOn: ['then', 'else'],
<<<<<<< HEAD
        type: 'action',
        compile: config => `setState('id', obj.val);`
    }
];
// eslint-disable-next-line no-unused-vars
=======
        type: 'condition',
        compile: (config, context) => `setState('id', obj.val);`
    }
];

>>>>>>> f0920d09
const DEFAULT_RULE = {
    triggers: [],
    conditions: [],
    actions: {
        then: [],
        'else': null,
    }
};

<<<<<<< HEAD
// eslint-disable-next-line no-unused-vars
function compile(json) {
    let actions = [];
    json.actions.then.forEach(action => {
        const found = allSwitches.find(block => block.type === action.type);
=======
function compileTriggers(json, context) {
    const triggers = [];
    json.triggers.forEach(trigger => {
        const found = findBlock(trigger.id);
>>>>>>> f0920d09
        if (found) {
            const text = found.compile(trigger, context);
            const conditions = compileConditions(json.conditions, context);
            const then = compileActions(json.actions.then, context);
            const _else = compileActions(json.actions.else, context);
            triggers.push(
                text
                    .replace('__%%CONDITION%%__', conditions)
                    .replace('__%%THEN%%__', then || '// ignore')
                    .replace('__%%ELSE%%__', _else || '// ignore')
            );
        }
    });

    return triggers.join('\n\n');
}
function findBlock(type) {
    return allSwitches.find(block => block.name === type);
}

function compileActions(actions, context) {
    let result = [];
    actions && actions.forEach(action => {
        const found = findBlock(action.id);
        if (found) {
            result.push(found.compile(action, context));
        }
    });
    return `\t\t${result.join('\t\t\n')}` || '';
}

function compileConditions(conditions, context) {
    let result = [];
    conditions && conditions.forEach(ors => {
        if (ors.hasOwnProperty('length')) {
            const _ors = [];
            _ors && ors.forEach(block => {
                const found = findBlock(block.id);
                if (found) {
                    _ors.push(found.compile(block, context));
                }
            });
            result.push(_ors.join(' || '));
        } else {
            const found = findBlock(ors.id);
            if (found) {
                result.push(found.compile(ors, context));
            }
        }

    });
    return (result.join(') && (') || 'true');
}

function compile(json) {
    return compileTriggers(json);
}

// eslint-disable-next-line no-unused-vars
function code2json(code) {
    if (!code) {
        return [];//DEFAULT_RULE;
    } else {
        const lines = code.split('\n');
        let json = lines.pop();
        try {
            json = JSON.parse(json);
            if (!json.triggers) {
                json = [];//DEFAULT_RULE;
            }
            return json;
        } catch (e) {
            return [];//DEFAULT_RULE;
        }
    }
}

// eslint-disable-next-line no-unused-vars
function json2code(json) {
    let code = `const demo = ${JSON.stringify(json, null, 2)};\n`;

    const compiled = compile({
        triggers: json.filter(block => block.typeBlock === 'when'),
        conditions: json.filter(block => block.typeBlock === 'and'),
        actions: {
            then: json.filter(block => block.typeBlock === 'then'),
            'else': null,
        }
    });
    code += compiled;

    return code + '\n//' + JSON.stringify(json);
}

const RulesEditor = props => {
<<<<<<< HEAD
=======
    // eslint-disable-next-line no-unused-vars
>>>>>>> f0920d09
    const [switches, setSwitches] = useState([]);
    const [hamburgerOnOff, setHamburgerOnOff] = useStateLocal(false, 'hamburgerOnOff');
    const [itemsSwitches, setItemsSwitches] = useStateLocal([], 'itemsSwitches');//useState(code2json(props.code));
    const [filter, setFilter] = useStateLocal({
        text: '',
        type: ['trigger', 'condition', 'action'],
        allType: true
    }, 'filterControlPanel');
    const setSwitchesFunc = (text = filter.text, array = filter.type) => {
        setSwitches([...allSwitches.filter(({ type, name }) => name.toLowerCase().indexOf(text.toLowerCase()) + 1 && array.find(el => el === type))]);
    }
    useEffect(() => {
        setSwitchesFunc();
        // eslint-disable-next-line react-hooks/exhaustive-deps
    }, []);
    return <div className={cls.wrapper_rules}>
        <ContextWrapper>
            <CustomDragLayer />
            <div className={`${cls.hamburger_wrapper} ${hamburgerOnOff ? cls.hamburger_off : null}`}
                onClick={() => setHamburgerOnOff(!hamburgerOnOff)}><HamburgerMenu boolean={!hamburgerOnOff} /></div>
            <div className={`${cls.menu_rules} ${hamburgerOnOff ? cls.menu_off : null}`}>
                <CustomInput
                    className={cls.input_width}
                    fullWidth
                    customValue
                    value={filter.text}
                    autoComplete='off'
                    label="search"
                    variant="outlined"
                    onChange={(value) => {
                        setFilter({ ...filter, text: value });
                        setSwitchesFunc(value);
                    }}
                />
                <div className={cls.menu_title}>
                    Control Panel
            </div>
                <div className={cls.control_panel}>
                    <CustomSwitch customValue value={filter.allType}
                        onChange={(value) => {
                            setFilter({
                                ...filter, allType: value,
                                type: ['trigger', 'condition', 'action']
                            });
                            setSwitchesFunc(filter.text, ['trigger', 'condition', 'action']);
                        }} />
                    <CustomHint>
                        <div>
                            <div className={cls.hint_content}><div className={cls.hint_square} style={{ background: '#24b3c1f0' }} /> trigger</div>
                            <div className={cls.hint_content}><div className={cls.hint_square} style={{ background: '#fcff5c94' }} /> condition</div>
                            <div className={cls.hint_content}><div className={cls.hint_square} style={{ background: '#59f9599e' }} /> action</div>
                        </div>
                    </CustomHint>
                </div>
                <div className={cls.control_panel}>
                    {['trigger', 'condition', 'action'].map((typeEl) => (
                        <Fragment key={typeEl}>
                            <CustomCheckbox key={typeEl} disabled={filter.allType} customValue value={filter.type.find(_type => _type === typeEl)}
                                onChange={(value) => {
                                    let newArray = [...filter.type];
                                    if (value) {
                                        newArray.push(typeEl);
                                    } else {
                                        newArray = newArray.filter(item => item !== typeEl);
                                    }
                                    setFilter({ ...filter, type: newArray });
                                    setSwitchesFunc(filter.text, newArray);
                                }} type={typeEl} />
                        </Fragment>))}
                </div>
                <div className={cls.menu_title}>
                    Switches
            </div>
                <div>
                    {switches.map(({ name, icon, typeBlock }) =>
                        <Fragment key={name}>
                            <CustomDragItem
                                itemsSwitches={itemsSwitches}
                                setItemsSwitches={json => {
                                    setItemsSwitches(json);
                                    props.onChange(json2code(json));
                                }}
                                isActive={false}
                                name={name}
                                Icon={icon}
                                id={name}
                                typeBlock={typeBlock}
                            />
                        </Fragment>)}
                    {switches.length === 0 && <div className={cls.nothing_found}>
                        Nothing found...
                    <div className={cls.reset_search} onClick={() => {
                            setFilter({
                                text: '',
                                type: ['trigger', 'condition', 'action'],
                                allType: true
                            });
                            setSwitches(allSwitches);
                        }}>reset search</div>
                    </div>}
                </div>
            </div>

            <ContentBlockItems
                setItemsSwitches={json => {
                    setItemsSwitches(json);
                    props.onChange(json2code(json));
                }}
                itemsSwitches={itemsSwitches}
                name='when...'
                typeBlock='when'
            />
            <ContentBlockItems
                setItemsSwitches={json => {
                    setItemsSwitches(json);
                    props.onChange(json2code(json));
                }}
                itemsSwitches={itemsSwitches}
                name='...and...'
                typeBlock='and'
                nameDop='or'
                dopLength={2}
                dop
                border
            />
            <ContentBlockItems
                setItemsSwitches={json => {
                    setItemsSwitches(json);
                    props.onChange(json2code(json));
                }}
                itemsSwitches={itemsSwitches}
                name='...then'
                typeBlock='then'
                nameDop='else'
                dop
            />
        </ContextWrapper>
    </div>;
}

// RulesEditor.propTypes = {

// };

export default RulesEditor;<|MERGE_RESOLUTION|>--- conflicted
+++ resolved
@@ -50,19 +50,12 @@
         typeBlock: 'then',
 
         // acceptedOn: ['then', 'else'],
-<<<<<<< HEAD
         type: 'action',
-        compile: config => `setState('id', obj.val);`
+        compile: (config, context) => `setState('id', obj.val);`
     }
 ];
+
 // eslint-disable-next-line no-unused-vars
-=======
-        type: 'condition',
-        compile: (config, context) => `setState('id', obj.val);`
-    }
-];
-
->>>>>>> f0920d09
 const DEFAULT_RULE = {
     triggers: [],
     conditions: [],
@@ -72,18 +65,10 @@
     }
 };
 
-<<<<<<< HEAD
-// eslint-disable-next-line no-unused-vars
-function compile(json) {
-    let actions = [];
-    json.actions.then.forEach(action => {
-        const found = allSwitches.find(block => block.type === action.type);
-=======
 function compileTriggers(json, context) {
     const triggers = [];
     json.triggers.forEach(trigger => {
         const found = findBlock(trigger.id);
->>>>>>> f0920d09
         if (found) {
             const text = found.compile(trigger, context);
             const conditions = compileConditions(json.conditions, context);
@@ -179,10 +164,7 @@
 }
 
 const RulesEditor = props => {
-<<<<<<< HEAD
-=======
     // eslint-disable-next-line no-unused-vars
->>>>>>> f0920d09
     const [switches, setSwitches] = useState([]);
     const [hamburgerOnOff, setHamburgerOnOff] = useStateLocal(false, 'hamburgerOnOff');
     const [itemsSwitches, setItemsSwitches] = useStateLocal([], 'itemsSwitches');//useState(code2json(props.code));
