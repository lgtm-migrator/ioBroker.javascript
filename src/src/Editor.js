--- conflicted
+++ resolved
@@ -1,504 +1,440 @@
-import React from 'react';
-import PropTypes from 'prop-types';
-import Toolbar from '@material-ui/core/Toolbar';
-import {withStyles} from '@material-ui/core/styles';
-import Button from '@material-ui/core/Button';
-import IconButton from '@material-ui/core/IconButton';
-import Tabs from '@material-ui/core/Tabs';
-import Tab from '@material-ui/core/Tab';
-
-import {MdPalette as IconDark} from 'react-icons/md';
-import {MdSave as IconSave} from 'react-icons/md';
-import {MdCancel as IconCancel} from 'react-icons/md';
-import {MdClose as IconClose} from 'react-icons/md';
-import {MdInput as IconDoEdit} from 'react-icons/md';
-
-import ImgJS from './assets/js.png';
-import ImgBlockly from './assets/blockly.png';
-import ImgTypeScript from './assets/typescript.png';
-<<<<<<< HEAD
-import ImgBlockly2Js from './assets/blockly2js.png'
-=======
->>>>>>> 844a9621
-
-import I18n from './i18n';
-import Theme from './Theme';
-import ScriptEditor from './ScriptEditor';
-import BlocklyEditor from './BlocklyEditor';
-import DialogConfirm from './Dialogs/Confirmation';
-<<<<<<< HEAD
-import DialogSelectID from './Dialogs/SelectID';
-=======
->>>>>>> 844a9621
-
-const images = {
-    'Blockly': ImgBlockly,
-    'Javascript/js': ImgJS,
-    def: ImgJS,
-    'TypeScript/ts': ImgTypeScript,
-};
-
-const styles = theme => ({
-    toolbar: {
-        minHeight: Theme.toolbar.height,
-        boxShadow: '0px 2px 4px -1px rgba(0, 0, 0, 0.2), 0px 4px 5px 0px rgba(0, 0, 0, 0.14), 0px 1px 10px 0px rgba(0, 0, 0, 0.12)'
-    },
-    toolbarButtons: {
-
-    },
-    editorDiv: {
-        height: `calc(100% - ${Theme.toolbar.height + Theme.toolbar.height + 1}px)`,
-        width: '100%',
-        overflow: 'hidden',
-        position: 'relative'
-    },
-    textButton: {
-        marginRight: 10
-    },
-    tabIcon: {
-        width: 24,
-        height: 24,
-        verticalAlign: 'middle',
-        marginBottom: 2,
-        marginRight: 2
-    },
-    hintIcon: {
-        //fontSize: 32,
-        padding: '0 8px 0 8px'
-    },
-    hintText: {
-        //fontSize: 18
-    },
-    hintButton: {
-        marginTop: 8,
-        marginLeft: 10
-    },
-    tabChanged: {
-        color: theme.palette.secondary.main
-<<<<<<< HEAD
-    },
-    tabText: {
-        maxWidth: 160,
-        textOverflow: 'ellipsis',
-        whiteSpace: 'nowrap',
-        overflow: 'hidden',
-=======
->>>>>>> 844a9621
-    }
-});
-
-class Editor extends React.Component {
-    constructor(props) {
-        super(props);
-
-        const selected = window.localStorage.getItem('Editor.selected') || '';
-        let editing = window.localStorage.getItem('Editor.editing') || '[]';
-        try {
-            editing = JSON.parse(editing);
-        } catch (e) {
-            editing = [];
-        }
-        if (selected && editing.indexOf(selected) === -1) {
-            editing.push(selected);
-        }
-
-        this.loaded = false;
-
-        this.state = {
-            selected: selected,
-            editing: editing,
-            changed: false,
-            blockly: null,
-<<<<<<< HEAD
-            showBlocklyCode: false,
-            showSelectId: false,
-            insert: '',
-=======
->>>>>>> 844a9621
-            isDark: window.localStorage ? (window.localStorage.getItem('Editor.dark') === 'true') : false,
-            visible: props.visible
-        };
-
-        this.scripts = {};
-
-        if (!this.state.selected && this.state.editing.length) {
-            this.state.selected = this.state.editing[0];
-        }
-
-        if (this.state.selected && props.objects[this.state.selected]) {
-            this.scripts[this.state.selected] = this.scripts[this.state.selected] || JSON.parse(JSON.stringify(props.objects[this.state.selected].common));
-            this.state.blockly = this.scripts[this.state.selected].engineType === 'Blockly';
-        }
-    }
-
-    componentWillReceiveProps(nextProps) {
-        if (this.state.selected !== nextProps.selected && nextProps.selected) {
-            if (nextProps.selected) {
-                this.scripts[nextProps.selected] = this.scripts[nextProps.selected] || JSON.parse(JSON.stringify(this.props.objects[nextProps.selected].common));
-<<<<<<< HEAD
-            }
-
-            const nextCommon = this.props.objects[nextProps.selected] && this.props.objects[nextProps.selected].common;
-
-            const changed = nextCommon && JSON.stringify(this.scripts[nextProps.selected]) !== JSON.stringify(nextCommon);
-
-            const editing = JSON.parse(JSON.stringify(this.state.editing));
-            if (nextProps.selected && editing.indexOf(nextProps.selected) === -1) {
-                editing.push(nextProps.selected);
-                window.localStorage && window.localStorage.setItem('Editor.editing', JSON.stringify(editing));
-            }
-
-            this.setState({
-                changed,
-                editing,
-                selected: nextProps.selected,
-                blockly: this.scripts[nextProps.selected].engineType === 'Blockly',
-                showBlocklyCode: false
-            });
-        } else {
-
-        }
-=======
-            }
-
-            const nextCommon = this.props.objects[nextProps.selected] && this.props.objects[nextProps.selected].common;
-
-            const changed = nextCommon && JSON.stringify(this.scripts[nextProps.selected]) !== JSON.stringify(nextCommon);
-
-            const editing = JSON.parse(JSON.stringify(this.state.editing));
-            if (nextProps.selected && editing.indexOf(nextProps.selected) === -1) {
-                editing.push(nextProps.selected);
-                window.localStorage && window.localStorage.setItem('Editor.editing', JSON.stringify(editing));
-            }
-
-            this.setState({changed, editing, selected: nextProps.selected, blockly: this.scripts[nextProps.selected].engineType === 'Blockly'});
-        } else {
-
-        }
-
-        if (this.state.visible !== nextProps.visible) {
->>>>>>> 844a9621
-
-        if (this.state.visible !== nextProps.visible) {
-            this.setState({visible: nextProps.visible});
-        }
-    }
-
-    onSave() {
-        this.setState({changed: false}, () => {
-            this.props.onChange && this.props.onChange(this.state.selected, this.scripts[this.state.selected]);
-        });
-    }
-
-    onCancel() {
-        this.scripts[this.state.selected] = JSON.parse(JSON.stringify(this.props.objects[this.state.selected].common));
-        this.setState({changed: false});
-    }
-
-    onConvert2JS() {
-        this.showConfirmDialog(I18n.t('It will not be possible to revert this operation.'), result => {
-            if (result) {
-
-            }
-        });
-    }
-
-    getToolbar() {
-        if (this.state.selected) {
-            return (
-                <Toolbar variant="dense" className={this.props.classes.toolbar} key="toolbar">
-                    {this.state.changed && (<Button key="save" variant="contained" color="secondary" className={this.props.classes.textButton} onClick={() => this.onSave()}>{I18n.t('Save')}<IconSave /></Button>)}
-                    {this.state.changed && (<Button key="cancel" variant="contained" className={this.props.classes.textButton} onClick={() => this.onCancel()}>{I18n.t('Cancel')}<IconCancel /></Button>)}
-<<<<<<< HEAD
-                    <div style={{flex: 2}}/>
-
-                    {!this.state.blockly && (<IconButton key="dark" aria-label="Dark style"
-                                color={this.state.isDark ? 'secondary' : 'inherit'}
-                                className={this.props.classes.toolbarButtons}
-=======
-                    <IconButton key="dark" aria-label="Dark style"
-                                color={this.state.isDark ? 'secondary' : 'inherit'}
->>>>>>> 844a9621
-                                onClick={() => {
-                                    this.setState({isDark: !this.state.isDark});
-                                    window.localStorage && window.localStorage.setItem('Editor.dark', this.state.isDark ? 'false' : 'true');
-                                }}>
-<<<<<<< HEAD
-                        <IconDark /></IconButton>)}
-
-                    {!this.state.blockly && !this.state.showBlocklyCode && (<Button key="select-id" aria-label="select ID"
-                                                                 className={this.props.classes.toolbarButtons}
-                                                         onClick={() => this.setState({showSelectId: true})}>
-                        Select ID</Button>)}
-
-                    {this.state.blockly && this.state.showBlocklyCode && (<Button key={"convert2js"} aria-label="convert to javascript"
-                        onClick={() => this.onConvert2JS()}
-                    >Blockly=>JS</Button>)}
-
-                    {this.state.blockly && (<Button key="blockly-code" aria-label="blockly"
-                                                    className={this.props.classes.toolbarButtons}
-                                                    color={this.state.showBlocklyCode ? 'secondary' : 'inherit'}
-                                                    style={{padding: '0 5px'}}
-                                                    onClick={() => this.setState({showBlocklyCode: !this.state.showBlocklyCode})}>
-                        <img alt="blockly2js" src={ImgBlockly2Js} /></Button>)}
-=======
-                        <IconDark /></IconButton>
->>>>>>> 844a9621
-                </Toolbar>);
-        } else {
-            return null;
-        }
-    }
-
-    onChange(newValue) {
-        this.scripts[this.state.selected].source = newValue;
-        const changed = JSON.stringify(this.scripts[this.state.selected]) !== JSON.stringify(this.props.objects[this.state.selected].common);
-        if (changed !== this.state.changed) {
-            this.setState({changed})
-        }
-    }
-
-    getScriptEditor() {
-<<<<<<< HEAD
-        if (this.state.selected && this.props.objects[this.state.selected] && (!this.state.blockly || this.state.showBlocklyCode)) {
-=======
-        if (this.state.selected && this.props.objects[this.state.selected] && !this.state.blockly) {
->>>>>>> 844a9621
-            this.scripts[this.state.selected] = this.scripts[this.state.selected] || JSON.parse(JSON.stringify(this.props.objects[this.state.selected].common));
-
-            return (<div className={this.props.classes.editorDiv} key="editor">
-                <ScriptEditor
-<<<<<<< HEAD
-                    insert={this.state.insert}
-                    onInserted={() => this.setState({insert: ''})}
-                    readOnly={this.state.showBlocklyCode}
-=======
->>>>>>> 844a9621
-                    code={this.scripts[this.state.selected].source || ''}
-                    isDark={this.state.isDark}
-                    onChange={newValue => this.onChange(newValue)}
-                    language={this.scripts[this.state.selected].engineType === 'TypeScript/ts' ? 'typescript' : 'javascript'}
-                />
-            </div>);
-        } else {
-            return null;
-        }
-    }
-
-    getBlocklyEditor() {
-<<<<<<< HEAD
-        if (this.state.selected && this.props.objects[this.state.selected] && (this.state.blockly && !this.state.showBlocklyCode) && this.state.visible) {
-=======
-        if (this.state.selected && this.props.objects[this.state.selected] && this.state.blockly) {
->>>>>>> 844a9621
-            this.scripts[this.state.selected] = this.scripts[this.state.selected] || JSON.parse(JSON.stringify(this.props.objects[this.state.selected].common));
-
-            return (<div className={this.props.classes.editorDiv} key="editor">
-                <BlocklyEditor
-<<<<<<< HEAD
-                    resizing={this.props.resizing}
-=======
->>>>>>> 844a9621
-                    code={this.scripts[this.state.selected].source || ''}
-                    onChange={newValue => this.onChange(newValue)}
-                />
-            </div>);
-        } else {
-            return null;
-        }
-    }
-
-    onTabChange(event, selected) {
-        window.localStorage && window.localStorage.setItem('Editor.selected', selected);
-        const common = this.scripts[selected] || (this.props.objects[selected] && this.props.objects[selected].common);
-<<<<<<< HEAD
-        this.setState({selected, blockly: common.engineType === 'Blockly', showBlocklyCode: false});
-=======
-        this.setState({selected, blockly: common.engineType === 'Blockly'});
->>>>>>> 844a9621
-        this.props.onSelectedChange && this.props.onSelectedChange(selected);
-    }
-
-    isScriptChanged(id) {
-        return this.scripts[id] && JSON.stringify(this.scripts[id]) !== JSON.stringify(this.props.objects[id].common);
-    }
-
-    onTabClose(id, e) {
-        e && e.stopPropagation();
-
-        const pos = this.state.editing.indexOf(id);
-        if (this.state.editing.indexOf(id) !== -1) {
-            if (this.isScriptChanged(id)) {
-                this.showConfirmDialog(I18n.t('Discard changes for %s', this.props.objects[id].common.name), ok => {
-                    if (ok) {
-                        delete this.scripts[id];
-                        this.onTabClose(id);
-                    }
-                });
-            } else {
-                const editing = JSON.parse(JSON.stringify(this.state.editing));
-                editing.splice(pos, 1);
-                const newState = {editing};
-                if (id === this.state.selected) {
-                    if (editing.length) {
-                        if (pos === 0 || editing.length === 1) {
-                            newState.selected = editing[0];
-                        } else {
-                            newState.selected = editing[pos - 1];
-                        }
-                    } else {
-                        newState.selected = '';
-                    }
-                } else if (this.state.selected && !editing.length) {
-                    newState.selected = '';
-                }
-                window.localStorage && window.localStorage.setItem('Editor.editing', JSON.stringify(editing));
-                if (newState.selected !== undefined) {
-                    newState.changed = this.isScriptChanged(newState.selected);
-                    const common = newState.selected && (this.scripts[newState.selected] || this.props.objects[newState.selected].common);
-                    newState.blockly = common ? common.engineType === 'Blockly' : false;
-<<<<<<< HEAD
-                    newState.showBlocklyCode = false;
-=======
->>>>>>> 844a9621
-                }
-
-                this.setState(newState, () =>  {
-                    if (newState.selected !== undefined) {
-                        this.props.onSelectedChange && this.props.onSelectedChange(newState.selected);
-                        window.localStorage && window.localStorage.setItem('Editor.selected', newState.selected);
-                    }
-                });
-            }
-        }
-    }
-<<<<<<< HEAD
-    insertTextIntoEditor(text) {
-        this.setState({insert: text});
-    }
-=======
->>>>>>> 844a9621
-
-    getTabs() {
-        if (this.state.editing.length) {
-            return (<Tabs
-                value={this.state.selected}
-                onChange={(event, value) => this.onTabChange(event, value)}
-                indicatorColor="primary"
-                textColor="primary"
-                scrollable
-                scrollButtons="auto"
-            >
-                {this.state.editing.map(id => {
-                    if (!this.props.objects[id]) {
-                        return (<Tab key={id} label={id.split('.').pop()} value={id}/>);
-                    } else {
-<<<<<<< HEAD
-                        let text = this.props.objects[id].common.name;
-                        let title = '';
-                        if (text.length > 18) {
-                            title = text;
-                            text = text.substring(0, 15) + '...';
-                        }
-                        const label = [
-                            (<img key="icon" alt={""} src={images[this.props.objects[id].common.engineType] || images.def} className={this.props.classes.tabIcon}/>),
-                            (<span key="text" className={this.props.classes.tabText + ' ' + (this.isScriptChanged(id) ? this.props.classes.tabChanged : '')}>{text}</span>),
-                            (<IconButton key="close" onClick={e => this.onTabClose(id, e)}><IconClose fontSize="small" /></IconButton>)];
-
-                        return (<Tab key={id} label={label} value={id} title={title}/>);
-=======
-                        const label = [
-                            (<img key="icon" alt={""} src={images[this.props.objects[id].common.engineType] || images.def} className={this.props.classes.tabIcon}/>),
-                            (<span key="text" className={this.isScriptChanged(id) ? this.props.classes.tabChanged : ''}>{this.props.objects[id].common.name}</span>),
-                            (<IconButton key="close" onClick={e => this.onTabClose(id, e)}><IconClose fontSize="small" /></IconButton>)];
-
-                        return (<Tab key={id} label={label} value={id}/>);
->>>>>>> 844a9621
-                    }
-                })}
-            </Tabs>)
-        } else {
-            return (<div className={this.props.classes.toolbar}>
-                <Button disabled={true} className={this.props.classes.hintButton}>{I18n.t('Click on this icon')}<IconDoEdit className={this.props.classes.hintIcon}/>{I18n.t('for edit or create script')}</Button></div>);
-        }
-    }
-
-    showConfirmDialog(question, cb) {
-        this.confirmCallback = cb;
-        this.setState({confirm: question});
-    }
-
-    getConfirmDialog() {
-        if (this.state.confirm) {
-            return (<DialogConfirm
-                question={this.state.confirm}
-                onClose={() => {
-                    this.setState({confirm: ''});
-                    if (this.confirmCallback) {
-                        const cb = this.confirmCallback;
-                        this.confirmCallback = null;
-                        cb(false);
-                    }
-                }}
-                onOk={() => {
-                    if (this.confirmCallback) {
-                        const cb = this.confirmCallback;
-                        this.confirmCallback = null;
-                        cb(true);
-                    }
-                }}
-            />);
-        } else {
-            return null;
-        }
-    }
-
-<<<<<<< HEAD
-    getSelectIdDialog() {
-        if (this.state.showSelectId) {
-            return (<DialogSelectID
-                connection={this.props.connection}
-                selected={''}
-                statesOnly={true}
-                onClose={() => this.setState({showSelectId: false})}
-                onOk={(selected, name) => this.setState({insert: `'${selected}'/*${name}*/`})}
-            />);
-        } else {
-            return null;
-        }
-    }
-    render() {
-        if (this.state.selected && this.props.objects[this.state.selected] && this.state.blockly === null) {
-            setTimeout(() => this.setState({blockly: this.scripts[this.state.selected].engineType === 'Blockly', showBlocklyCode: false}), 100);
-=======
-    render() {
-        if (this.state.selected && this.props.objects[this.state.selected] && this.state.blockly === null) {
-            setTimeout(() => this.setState({blockly: this.scripts[this.state.selected].engineType === 'Blockly'}), 100);
->>>>>>> 844a9621
-        }
-
-        return [
-            this.getTabs(),
-            this.getToolbar(),
-            this.getScriptEditor(),
-            this.getBlocklyEditor(),
-<<<<<<< HEAD
-            this.getConfirmDialog(),
-            this.getSelectIdDialog()
-=======
-            this.getConfirmDialog()
->>>>>>> 844a9621
-        ];
-    }
-}
-
-Editor.propTypes = {
-    objects: PropTypes.object.isRequired,
-    selected: PropTypes.string.isRequired,
-    onSelectedChange: PropTypes.func.isRequired,
-    onChange: PropTypes.func.isRequired,
-    visible: PropTypes.bool,
-    connection: PropTypes.object
-};
-
-export default withStyles(styles)(Editor);
+import React from 'react';
+import PropTypes from 'prop-types';
+import Toolbar from '@material-ui/core/Toolbar';
+import {withStyles} from '@material-ui/core/styles';
+import Button from '@material-ui/core/Button';
+import IconButton from '@material-ui/core/IconButton';
+import Tabs from '@material-ui/core/Tabs';
+import Tab from '@material-ui/core/Tab';
+
+import {MdPalette as IconDark} from 'react-icons/md';
+import {MdSave as IconSave} from 'react-icons/md';
+import {MdCancel as IconCancel} from 'react-icons/md';
+import {MdClose as IconClose} from 'react-icons/md';
+import {MdInput as IconDoEdit} from 'react-icons/md';
+import {FaClock as IconCron} from 'react-icons/fa';
+import {FaClipboardList as IconSelectId} from 'react-icons/fa';
+
+import ImgJS from './assets/js.png';
+import ImgBlockly from './assets/blockly.png';
+import ImgTypeScript from './assets/typescript.png';
+import ImgBlockly2Js from './assets/blockly2js.png'
+
+import I18n from './i18n';
+import Theme from './Theme';
+import ScriptEditor from './ScriptEditor';
+import BlocklyEditor from './BlocklyEditor';
+import DialogConfirm from './Dialogs/Confirmation';
+import DialogSelectID from './Dialogs/SelectID';
+import DialogCron from './Dialogs/Cron';
+
+const images = {
+    'Blockly': ImgBlockly,
+    'Javascript/js': ImgJS,
+    def: ImgJS,
+    'TypeScript/ts': ImgTypeScript,
+};
+
+const styles = theme => ({
+    toolbar: {
+        minHeight: Theme.toolbar.height,
+        boxShadow: '0px 2px 4px -1px rgba(0, 0, 0, 0.2), 0px 4px 5px 0px rgba(0, 0, 0, 0.14), 0px 1px 10px 0px rgba(0, 0, 0, 0.12)'
+    },
+    toolbarButtons: {
+
+    },
+    editorDiv: {
+        height: `calc(100% - ${Theme.toolbar.height + Theme.toolbar.height + 1}px)`,
+        width: '100%',
+        overflow: 'hidden',
+        position: 'relative'
+    },
+    textButton: {
+        marginRight: 10
+    },
+    tabIcon: {
+        width: 24,
+        height: 24,
+        verticalAlign: 'middle',
+        marginBottom: 2,
+        marginRight: 2
+    },
+    hintIcon: {
+        //fontSize: 32,
+        padding: '0 8px 0 8px'
+    },
+    hintText: {
+        //fontSize: 18
+    },
+    hintButton: {
+        marginTop: 8,
+        marginLeft: 10
+    },
+    tabChanged: {
+        color: theme.palette.secondary.main
+    },
+    tabText: {
+        maxWidth: 160,
+        textOverflow: 'ellipsis',
+        whiteSpace: 'nowrap',
+        overflow: 'hidden',
+    }
+});
+
+class Editor extends React.Component {
+    constructor(props) {
+        super(props);
+
+        const selected = window.localStorage.getItem('Editor.selected') || '';
+        let editing = window.localStorage.getItem('Editor.editing') || '[]';
+        try {
+            editing = JSON.parse(editing);
+        } catch (e) {
+            editing = [];
+        }
+        if (selected && editing.indexOf(selected) === -1) {
+            editing.push(selected);
+        }
+
+        this.state = {
+            selected: selected,
+            editing: editing,
+            changed: false,
+            blockly: null,
+            showBlocklyCode: false,
+            showSelectId: false,
+            showCron: false,
+            insert: '',
+            isDark: window.localStorage ? (window.localStorage.getItem('Editor.dark') === 'true') : false,
+            visible: props.visible
+        };
+
+        this.scripts = {};
+
+        if (!this.state.selected && this.state.editing.length) {
+            this.state.selected = this.state.editing[0];
+        }
+
+        if (this.state.selected && props.objects[this.state.selected]) {
+            this.scripts[this.state.selected] = this.scripts[this.state.selected] || JSON.parse(JSON.stringify(props.objects[this.state.selected].common));
+            this.state.blockly = this.scripts[this.state.selected].engineType === 'Blockly';
+        }
+
+        // to enable logging
+        if (this.props.onSelectedChange && this.state.selected) {
+            setTimeout(() => this.props.onSelectedChange(this.state.selected));
+        }
+    }
+
+    componentWillReceiveProps(nextProps) {
+        if (this.state.selected !== nextProps.selected && nextProps.selected) {
+            if (nextProps.selected) {
+                this.scripts[nextProps.selected] = this.scripts[nextProps.selected] || JSON.parse(JSON.stringify(this.props.objects[nextProps.selected].common));
+            }
+
+            const nextCommon = this.props.objects[nextProps.selected] && this.props.objects[nextProps.selected].common;
+
+            const changed = nextCommon && JSON.stringify(this.scripts[nextProps.selected]) !== JSON.stringify(nextCommon);
+
+            const editing = JSON.parse(JSON.stringify(this.state.editing));
+            if (nextProps.selected && editing.indexOf(nextProps.selected) === -1) {
+                editing.push(nextProps.selected);
+                window.localStorage && window.localStorage.setItem('Editor.editing', JSON.stringify(editing));
+            }
+
+            this.setState({
+                changed,
+                editing,
+                selected: nextProps.selected,
+                blockly: this.scripts[nextProps.selected].engineType === 'Blockly',
+                showBlocklyCode: false
+            });
+        } else {
+
+        }
+
+        if (this.state.visible !== nextProps.visible) {
+            this.setState({visible: nextProps.visible});
+        }
+    }
+
+    onSave() {
+        this.setState({changed: false}, () => {
+            this.props.onChange && this.props.onChange(this.state.selected, this.scripts[this.state.selected]);
+        });
+    }
+
+    onCancel() {
+        this.scripts[this.state.selected] = JSON.parse(JSON.stringify(this.props.objects[this.state.selected].common));
+        this.setState({changed: false});
+    }
+
+    onConvert2JS() {
+        this.showConfirmDialog(I18n.t('It will not be possible to revert this operation.'), result => {
+            if (result) {
+
+            }
+        });
+    }
+
+    getToolbar() {
+        if (this.state.selected) {
+            return (
+                <Toolbar variant="dense" className={this.props.classes.toolbar} key="toolbar">
+                    {this.state.changed && (<Button key="save" variant="contained" color="secondary" className={this.props.classes.textButton} onClick={() => this.onSave()}>{I18n.t('Save')}<IconSave /></Button>)}
+                    {this.state.changed && (<Button key="cancel" variant="contained" className={this.props.classes.textButton} onClick={() => this.onCancel()}>{I18n.t('Cancel')}<IconCancel /></Button>)}
+                    <div style={{flex: 2}}/>
+
+                    {!this.state.blockly && (<IconButton key="dark" aria-label="Dark style"
+                                color={this.state.isDark ? 'secondary' : 'inherit'}
+                                className={this.props.classes.toolbarButtons}
+                                onClick={() => {
+                                    this.setState({isDark: !this.state.isDark});
+                                    window.localStorage && window.localStorage.setItem('Editor.dark', this.state.isDark ? 'false' : 'true');
+                                }}>
+                        <IconDark /></IconButton>)}
+
+                    {!this.state.blockly && !this.state.showBlocklyCode && (<IconButton key="select-cron" aria-label="select ID"
+                        className={this.props.classes.toolbarButtons}
+                        onClick={() => this.setState({showCron: true})}><IconCron/></IconButton>)}
+
+                    {!this.state.blockly && !this.state.showBlocklyCode && (<IconButton key="select-id" aria-label="select ID"
+                        className={this.props.classes.toolbarButtons}
+                        onClick={() => this.setState({showSelectId: true})}><IconSelectId/></IconButton>)}
+
+                    {this.state.blockly && this.state.showBlocklyCode && (<Button key={"convert2js"} aria-label="convert to javascript"
+                        onClick={() => this.onConvert2JS()}
+                    >Blockly=>JS</Button>)}
+
+                    {this.state.blockly && (<Button key="blockly-code" aria-label="blockly"
+                                                    className={this.props.classes.toolbarButtons}
+                                                    color={this.state.showBlocklyCode ? 'secondary' : 'inherit'}
+                                                    style={{padding: '0 5px'}}
+                                                    onClick={() => this.setState({showBlocklyCode: !this.state.showBlocklyCode})}>
+                        <img alt="blockly2js" src={ImgBlockly2Js} /></Button>)}
+                </Toolbar>);
+        } else {
+            return null;
+        }
+    }
+
+    onChange(newValue) {
+        this.scripts[this.state.selected].source = newValue;
+        const changed = JSON.stringify(this.scripts[this.state.selected]) !== JSON.stringify(this.props.objects[this.state.selected].common);
+        if (changed !== this.state.changed) {
+            this.setState({changed})
+        }
+    }
+
+    getScriptEditor() {
+        if (this.state.selected && this.props.objects[this.state.selected] && (!this.state.blockly || this.state.showBlocklyCode)) {
+            this.scripts[this.state.selected] = this.scripts[this.state.selected] || JSON.parse(JSON.stringify(this.props.objects[this.state.selected].common));
+
+            return (<div className={this.props.classes.editorDiv} key="editor">
+                <ScriptEditor
+                    insert={this.state.insert}
+                    onInserted={() => this.setState({insert: ''})}
+                    readOnly={this.state.showBlocklyCode}
+                    code={this.scripts[this.state.selected].source || ''}
+                    isDark={this.state.isDark}
+                    onChange={newValue => this.onChange(newValue)}
+                    language={this.scripts[this.state.selected].engineType === 'TypeScript/ts' ? 'typescript' : 'javascript'}
+                />
+            </div>);
+        } else {
+            return null;
+        }
+    }
+
+    getBlocklyEditor() {
+        if (this.state.selected && this.props.objects[this.state.selected] && (this.state.blockly && !this.state.showBlocklyCode) && this.state.visible) {
+            this.scripts[this.state.selected] = this.scripts[this.state.selected] || JSON.parse(JSON.stringify(this.props.objects[this.state.selected].common));
+
+            return (<div className={this.props.classes.editorDiv} key="editor">
+                <BlocklyEditor
+                    resizing={this.props.resizing}
+                    code={this.scripts[this.state.selected].source || ''}
+                    onChange={newValue => this.onChange(newValue)}
+                />
+            </div>);
+        } else {
+            return null;
+        }
+    }
+
+    onTabChange(event, selected) {
+        window.localStorage && window.localStorage.setItem('Editor.selected', selected);
+        const common = this.scripts[selected] || (this.props.objects[selected] && this.props.objects[selected].common);
+        this.setState({selected, blockly: common.engineType === 'Blockly', showBlocklyCode: false});
+        this.props.onSelectedChange && this.props.onSelectedChange(selected);
+    }
+
+    isScriptChanged(id) {
+        return this.scripts[id] && JSON.stringify(this.scripts[id]) !== JSON.stringify(this.props.objects[id].common);
+    }
+
+    onTabClose(id, e) {
+        e && e.stopPropagation();
+
+        const pos = this.state.editing.indexOf(id);
+        if (this.state.editing.indexOf(id) !== -1) {
+            if (this.isScriptChanged(id)) {
+                this.showConfirmDialog(I18n.t('Discard changes for %s', this.props.objects[id].common.name), ok => {
+                    if (ok) {
+                        delete this.scripts[id];
+                        this.onTabClose(id);
+                    }
+                });
+            } else {
+                const editing = JSON.parse(JSON.stringify(this.state.editing));
+                editing.splice(pos, 1);
+                const newState = {editing};
+                if (id === this.state.selected) {
+                    if (editing.length) {
+                        if (pos === 0 || editing.length === 1) {
+                            newState.selected = editing[0];
+                        } else {
+                            newState.selected = editing[pos - 1];
+                        }
+                    } else {
+                        newState.selected = '';
+                    }
+                } else if (this.state.selected && !editing.length) {
+                    newState.selected = '';
+                }
+                window.localStorage && window.localStorage.setItem('Editor.editing', JSON.stringify(editing));
+                if (newState.selected !== undefined) {
+                    newState.changed = this.isScriptChanged(newState.selected);
+                    const common = newState.selected && (this.scripts[newState.selected] || this.props.objects[newState.selected].common);
+                    newState.blockly = common ? common.engineType === 'Blockly' : false;
+                    newState.showBlocklyCode = false;
+                }
+
+                this.setState(newState, () =>  {
+                    if (newState.selected !== undefined) {
+                        this.props.onSelectedChange && this.props.onSelectedChange(newState.selected);
+                        window.localStorage && window.localStorage.setItem('Editor.selected', newState.selected);
+                    }
+                });
+            }
+        }
+    }
+
+    getTabs() {
+        if (this.state.editing.length) {
+            return (<Tabs
+                value={this.state.selected}
+                onChange={(event, value) => this.onTabChange(event, value)}
+                indicatorColor="primary"
+                textColor="primary"
+                scrollable
+                scrollButtons="auto"
+            >
+                {this.state.editing.map(id => {
+                    if (!this.props.objects[id]) {
+                        return (<Tab key={id} label={id.split('.').pop()} value={id}/>);
+                    } else {
+                        let text = this.props.objects[id].common.name;
+                        let title = '';
+                        if (text.length > 18) {
+                            title = text;
+                            text = text.substring(0, 15) + '...';
+                        }
+                        const label = [
+                            (<img key="icon" alt={""} src={images[this.props.objects[id].common.engineType] || images.def} className={this.props.classes.tabIcon}/>),
+                            (<span key="text" className={this.props.classes.tabText + ' ' + (this.isScriptChanged(id) ? this.props.classes.tabChanged : '')}>{text}</span>),
+                            (<IconButton key="close" onClick={e => this.onTabClose(id, e)}><IconClose fontSize="small" /></IconButton>)];
+
+                        return (<Tab key={id} label={label} value={id} title={title}/>);
+                    }
+                })}
+            </Tabs>)
+        } else {
+            return (<div className={this.props.classes.toolbar}>
+                <Button disabled={true} className={this.props.classes.hintButton}>{I18n.t('Click on this icon')}<IconDoEdit className={this.props.classes.hintIcon}/>{I18n.t('for edit or create script')}</Button></div>);
+        }
+    }
+
+    showConfirmDialog(question, cb) {
+        this.confirmCallback = cb;
+        this.setState({confirm: question});
+    }
+
+    getConfirmDialog() {
+        if (this.state.confirm) {
+            return (<DialogConfirm
+                question={this.state.confirm}
+                onClose={() => {
+                    this.setState({confirm: ''});
+                    if (this.confirmCallback) {
+                        const cb = this.confirmCallback;
+                        this.confirmCallback = null;
+                        cb(false);
+                    }
+                }}
+                onOk={() => {
+                    if (this.confirmCallback) {
+                        const cb = this.confirmCallback;
+                        this.confirmCallback = null;
+                        cb(true);
+                    }
+                }}
+            />);
+        } else {
+            return null;
+        }
+    }
+
+    getSelectIdDialog() {
+        if (this.state.showSelectId) {
+            return (<DialogSelectID
+                connection={this.props.connection}
+                selected={''}
+                statesOnly={true}
+                onClose={() => this.setState({showSelectId: false})}
+                onOk={(selected, name) => this.setState({insert: `'${selected}'/*${name}*/`})}
+            />);
+        } else {
+            return null;
+        }
+    }
+
+    getCronDialog() {
+        if (this.state.showCron) {
+            return (<DialogCron
+                cron={''}
+                onClose={() => this.setState({showCron: false})}
+                onOk={cron => this.setState({insert: `'${cron}'`})}
+            />);
+        } else {
+            return null;
+        }
+    }
+
+    render() {
+        if (this.state.selected && this.props.objects[this.state.selected] && this.state.blockly === null) {
+            setTimeout(() => this.setState({blockly: this.scripts[this.state.selected].engineType === 'Blockly', showBlocklyCode: false}), 100);
+        }
+
+        return [
+            this.getTabs(),
+            this.getToolbar(),
+            this.getScriptEditor(),
+            this.getBlocklyEditor(),
+            this.getConfirmDialog(),
+            this.getSelectIdDialog(),
+            this.getCronDialog()
+        ];
+    }
+}
+
+Editor.propTypes = {
+    objects: PropTypes.object.isRequired,
+    selected: PropTypes.string.isRequired,
+    onSelectedChange: PropTypes.func.isRequired,
+    onChange: PropTypes.func.isRequired,
+    visible: PropTypes.bool,
+    connection: PropTypes.object
+};
+
+export default withStyles(styles)(Editor);