{
    "name": "js",
    "version": "6.0.1",
    "private": true,
    "dependencies": {
        "@esbuild-plugins/node-globals-polyfill": "^0.1.1",
        "@iobroker/adapter-react-v5": "^3.1.20",
        "@mui/icons-material": "^5.10.3",
<<<<<<< HEAD
        "@mui/material": "^5.10.3",
        "@mui/styles": "^5.8.7",
        "@sentry/browser": "^7.12.0",
=======
        "@mui/material": "^5.8.7",
        "@mui/styles": "^5.10.3",
        "@sentry/browser": "^7.12.1",
>>>>>>> 177789d9
        "@sentry/integrations": "^7.5.1",
        "clsx": "^1.2.1",
        "lodash": "^4.17.21",
        "monaco-editor": "~0.34.0",
        "react": "^18.2.0",
        "react-ace": "^10.1.0",
        "react-bem-helper": "^1.4.1",
        "react-dnd": "^16.0.1",
        "react-dnd-html5-backend": "^16.0.1",
        "react-dnd-touch-backend": "^16.0.1",
        "react-dom": "^18.2.0",
        "react-dropzone": "^14.2.2",
        "react-fullscreen": "^0.1.0",
        "react-i18next": "^11.18.5",
        "react-icons": "^4.4.0",
        "react-inlinesvg": "^3.0.1",
        "react-json-view": "^1.21.3",
        "react-monaco-editor": "^0.50.1",
        "react-scripts": "^5.0.1",
        "react-splitter-layout": "^4.0.0",
        "react-text-mask": "^5.4.3",
        "react-treeview-mui": "^0.1.2",
        "reactour": "^1.18.7",
        "sass": "^1.54.8",
        "styled-components": "^5.3.5",
        "suncalc2": "^1.8.1"
    },
    "scripts": {
        "start": "craco start",
        "old-start": "react-scripts start",
        "lint": "eslint --fix --ext .js,.jsx src",
        "build": "craco build",
        "test": "react-scripts test",
        "eject": "react-scripts eject"
    },
    "eslintConfig": {
        "extends": "react-app"
    },
    "browserslist": [
        ">0.2%",
        "not dead",
        "not ie <= 11",
        "not op_mini all"
    ],
    "devDependencies": {
        "@craco/craco": "^6.4.5",
        "craco-esbuild": "^0.5.2",
        "craco-module-federation": "^1.1.0",
        "eslint": "^8.23.0",
        "eslint-config-react-app": "^7.0.1"
    }
}<|MERGE_RESOLUTION|>--- conflicted
+++ resolved
@@ -6,15 +6,10 @@
         "@esbuild-plugins/node-globals-polyfill": "^0.1.1",
         "@iobroker/adapter-react-v5": "^3.1.20",
         "@mui/icons-material": "^5.10.3",
-<<<<<<< HEAD
         "@mui/material": "^5.10.3",
-        "@mui/styles": "^5.8.7",
-        "@sentry/browser": "^7.12.0",
-=======
-        "@mui/material": "^5.8.7",
         "@mui/styles": "^5.10.3",
         "@sentry/browser": "^7.12.1",
->>>>>>> 177789d9
+
         "@sentry/integrations": "^7.5.1",
         "clsx": "^1.2.1",
         "lodash": "^4.17.21",
