{
    "name": "js",
    "version": "6.0.1",
    "private": true,
    "dependencies": {
        "@esbuild-plugins/node-globals-polyfill": "^0.1.1",
        "@iobroker/adapter-react-v5": "^3.1.20",
        "@mui/icons-material": "^5.10.3",
        "@mui/material": "^5.8.7",
<<<<<<< HEAD
        "@mui/styles": "^5.10.3",
        "@sentry/browser": "^7.12.0",
=======
        "@mui/styles": "^5.8.7",
        "@sentry/browser": "^7.12.1",
>>>>>>> 3fd67f90
        "@sentry/integrations": "^7.5.1",
        "clsx": "^1.2.1",
        "lodash": "^4.17.21",
        "monaco-editor": "~0.34.0",
        "react": "^18.2.0",
        "react-ace": "^10.1.0",
        "react-bem-helper": "^1.4.1",
        "react-dnd": "^16.0.1",
        "react-dnd-html5-backend": "^16.0.1",
        "react-dnd-touch-backend": "^16.0.1",
        "react-dom": "^18.2.0",
        "react-dropzone": "^14.2.2",
        "react-fullscreen": "^0.1.0",
        "react-i18next": "^11.18.5",
        "react-icons": "^4.4.0",
        "react-inlinesvg": "^3.0.1",
        "react-json-view": "^1.21.3",
        "react-monaco-editor": "^0.50.1",
        "react-scripts": "^5.0.1",
        "react-splitter-layout": "^4.0.0",
        "react-text-mask": "^5.4.3",
        "react-treeview-mui": "^0.1.2",
        "reactour": "^1.18.7",
        "sass": "^1.54.8",
        "styled-components": "^5.3.5",
        "suncalc2": "^1.8.1"
    },
    "scripts": {
        "start": "craco start",
        "old-start": "react-scripts start",
        "lint": "eslint --fix --ext .js,.jsx src",
        "build": "craco build",
        "test": "react-scripts test",
        "eject": "react-scripts eject"
    },
    "eslintConfig": {
        "extends": "react-app"
    },
    "browserslist": [
        ">0.2%",
        "not dead",
        "not ie <= 11",
        "not op_mini all"
    ],
    "devDependencies": {
        "@craco/craco": "^6.4.5",
        "craco-esbuild": "^0.5.2",
        "craco-module-federation": "^1.1.0",
        "eslint": "^8.23.0",
        "eslint-config-react-app": "^7.0.1"
    }
}<|MERGE_RESOLUTION|>--- conflicted
+++ resolved
@@ -7,13 +7,8 @@
         "@iobroker/adapter-react-v5": "^3.1.20",
         "@mui/icons-material": "^5.10.3",
         "@mui/material": "^5.8.7",
-<<<<<<< HEAD
         "@mui/styles": "^5.10.3",
-        "@sentry/browser": "^7.12.0",
-=======
-        "@mui/styles": "^5.8.7",
         "@sentry/browser": "^7.12.1",
->>>>>>> 3fd67f90
         "@sentry/integrations": "^7.5.1",
         "clsx": "^1.2.1",
         "lodash": "^4.17.21",
