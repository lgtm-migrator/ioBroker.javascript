{
  "name": "iobroker.javascript",
  "version": "6.0.3",
  "description": "Rules Engine for ioBroker",
  "author": "bluefox <dogafox@gmail.com>",
  "contributors": [
    "bluefox <dogafox@gmail.com>",
    "hobbyquaker <hq@ccu.io>",
    "ingo@fischer-ka.de",
    "AlCalzone"
  ],
  "homepage": "https://github.com/ioBroker/ioBroker.javascript",
  "license": "MIT",
  "keywords": [
    "ioBroker",
    "javascript",
    "script",
    "engine",
    "home automation"
  ],
  "repository": {
    "type": "git",
    "url": "https://github.com/ioBroker/ioBroker.javascript"
  },
  "engines": {
    "node": ">=10.0.0"
  },
  "depsComment": {
    "coffee-script": "is required only for node 14. As coffee-compiler requires coffeescript for nodes>14 and coffee-script for nodes<=14"
  },
  "dependencies": {
    "@iobroker/adapter-core": "^2.6.7",
<<<<<<< HEAD
    "@types/node": "^16.18.0",
=======
    "@types/node": "^16.18.3",
>>>>>>> 4fd98a24
    "@types/request": "^2.48.8",
    "coffeescript": "^1.12.7",
    "jsonata": "^1.8.6",
    "jszip": "^3.10.1",
    "node-inspect": "^2.0.0",
    "node-schedule": "2.1.0",
    "request": "^2.88.2",
    "semver": "^7.3.8",
    "suncalc2": "^1.8.1",
    "typescript": "~4.7.4",
    "virtual-tsc": "^0.6.2",
    "wake_on_lan": "^1.0.0"
  },
  "devDependencies": {
    "@alcalzone/release-script": "^3.5.9",
    "@alcalzone/release-script-plugin-iobroker": "^3.5.9",
    "@alcalzone/release-script-plugin-license": "^3.5.9",
<<<<<<< HEAD
    "@iobroker/dev-server": "^0.6.0",
=======
>>>>>>> 4fd98a24
    "@types/iobroker": "^4.0.5",
    "alcalzone-shared": "^4.0.8",
    "chai": "^4.3.6",
    "del": "^6.1.1",
    "eslint": "^8.26.0",
    "gulp": "^4.0.2",
    "gulp-rename": "^2.0.0",
    "gulp-replace": "^1.1.3",
    "mocha": "^10.1.0",
    "timekeeper": "^2.2.0"
  },
  "bugs": {
    "url": "https://github.com/ioBroker/ioBroker.javascript/issues"
  },
  "main": "main.js",
  "files": [
    "admin/",
    "lib/",
    "docs/",
    "install/",
    "lib/",
    "io-package.json",
    "LICENSE",
    "main.js",
    "admin-config/vsFont/codicon.json"
  ],
  "scripts": {
    "test:declarations": "tsc -p test/lib/TS/tsconfig.json && tsc -p test/lib/JS/tsconfig.json",
    "test:javascript": "node node_modules/mocha/bin/mocha --exit",
    "test": "npm run test:declarations && npm run test:javascript",
    "postinstall": "node ./install/installTypings.js",
    "prepublishOnly": "node node_modules/gulp/bin/gulp.js",
    "build": "node node_modules/gulp/bin/gulp.js",
    "release": "release-script",
    "release-patch": "release-script patch --yes",
    "release-minor": "release-script minor --yes",
    "release-major": "release-script major --yes"
  }
}<|MERGE_RESOLUTION|>--- conflicted
+++ resolved
@@ -30,11 +30,7 @@
   },
   "dependencies": {
     "@iobroker/adapter-core": "^2.6.7",
-<<<<<<< HEAD
-    "@types/node": "^16.18.0",
-=======
     "@types/node": "^16.18.3",
->>>>>>> 4fd98a24
     "@types/request": "^2.48.8",
     "coffeescript": "^1.12.7",
     "jsonata": "^1.8.6",
@@ -52,10 +48,7 @@
     "@alcalzone/release-script": "^3.5.9",
     "@alcalzone/release-script-plugin-iobroker": "^3.5.9",
     "@alcalzone/release-script-plugin-license": "^3.5.9",
-<<<<<<< HEAD
     "@iobroker/dev-server": "^0.6.0",
-=======
->>>>>>> 4fd98a24
     "@types/iobroker": "^4.0.5",
     "alcalzone-shared": "^4.0.8",
     "chai": "^4.3.6",
